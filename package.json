--- conflicted
+++ resolved
@@ -92,11 +92,7 @@
     "maplibre-gl": "^1.15.2",
     "matrix-encrypt-attachment": "^1.0.3",
     "matrix-events-sdk": "^0.0.1-beta.7",
-<<<<<<< HEAD
-    "matrix-js-sdk": "github:matrix-org/matrix-js-sdk#develop",
-=======
     "matrix-js-sdk": "19.7.0",
->>>>>>> 82795b9c
     "matrix-widget-api": "^1.1.1",
     "minimist": "^1.2.5",
     "opus-recorder": "^8.0.3",
