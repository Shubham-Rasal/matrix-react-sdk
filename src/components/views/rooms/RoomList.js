/*
Copyright 2015, 2016 OpenMarket Ltd
Copyright Vector Creations Ltd

Licensed under the Apache License, Version 2.0 (the "License");
you may not use this file except in compliance with the License.
You may obtain a copy of the License at

    http://www.apache.org/licenses/LICENSE-2.0

Unless required by applicable law or agreed to in writing, software
distributed under the License is distributed on an "AS IS" BASIS,
WITHOUT WARRANTIES OR CONDITIONS OF ANY KIND, either express or implied.
See the License for the specific language governing permissions and
limitations under the License.
*/

'use strict';
var React = require("react");
var ReactDOM = require("react-dom");
var GeminiScrollbar = require('react-gemini-scrollbar');
var MatrixClientPeg = require("../../../MatrixClientPeg");
var CallHandler = require('../../../CallHandler');
var RoomListSorter = require("../../../RoomListSorter");
var dis = require("../../../dispatcher");
var sdk = require('../../../index');
var rate_limited_func = require('../../../ratelimitedfunc');
var Rooms = require('../../../Rooms');
import DMRoomMap from '../../../utils/DMRoomMap';
var Receipt = require('../../../utils/Receipt');
var constantTimeDispatcher = require('../../../ConstantTimeDispatcher');
import AccessibleButton from '../elements/AccessibleButton';

const HIDE_CONFERENCE_CHANS = true;

const VERBS = {
    'm.favourite': 'favourite',
    'im.vector.fake.direct': 'tag direct chat',
    'im.vector.fake.recent': 'restore',
    'm.lowpriority': 'demote',
};

module.exports = React.createClass({
    displayName: 'RoomList',

    propTypes: {
        ConferenceHandler: React.PropTypes.any,
        collapsed: React.PropTypes.bool.isRequired,
        selectedRoom: React.PropTypes.string,
        searchFilter: React.PropTypes.string,
    },

    shouldComponentUpdate: function(nextProps, nextState) {
        if (nextProps.collapsed !== this.props.collapsed) return true;
        if (nextProps.searchFilter !== this.props.searchFilter) return true;
        if (nextState.lists !== this.state.lists ||
            nextState.isLoadingLeftRooms !== this.state.isLoadingLeftRooms ||
            nextState.incomingCall !== this.state.incomingCall) return true;
        return false;
    },

    getInitialState: function() {
        return {
            isLoadingLeftRooms: false,
            totalRoomCount: null,
            lists: {},
            incomingCall: null,
        };
    },

    componentWillMount: function() {
        var cli = MatrixClientPeg.get();
        cli.on("Room", this.onRoom);
        cli.on("deleteRoom", this.onDeleteRoom);
        cli.on("Room.timeline", this.onRoomTimeline);
        cli.on("Room.name", this.onRoomName);
        cli.on("Room.tags", this.onRoomTags);
        cli.on("Room.receipt", this.onRoomReceipt);
        cli.on("RoomState.members", this.onRoomStateMember);
        cli.on("RoomMember.name", this.onRoomMemberName);
        cli.on("accountData", this.onAccountData);

        // lookup for which lists a given roomId is currently in.
        this.listsForRoomId = {};

        this.refreshRoomList();

        // order of the sublists
        //this.listOrder = [];

        // loop count to stop a stack overflow if the user keeps waggling the
        // mouse for >30s in a row, or if running under mocha
        this._delayedRefreshRoomListLoopCount = 0
    },

    componentDidMount: function() {
        this.dispatcherRef = dis.register(this.onAction);
        // Initialise the stickyHeaders when the component is created
        this._updateStickyHeaders(true);
    },

    componentWillReceiveProps: function(nextProps) {
        // short-circuit react when the room changes
        // to avoid rerendering all the sublists everywhere
        if (nextProps.selectedRoom !== this.props.selectedRoom) {
            if (this.props.selectedRoom) {
                constantTimeDispatcher.dispatch(
                    "RoomTile.select", this.props.selectedRoom, {}
                );
            }
            constantTimeDispatcher.dispatch(
                "RoomTile.select", nextProps.selectedRoom, { selected: true }
            );
        }
    },

    componentDidUpdate: function(prevProps, prevState) {
        // Reinitialise the stickyHeaders when the component is updated
        this._updateStickyHeaders(true);
        this._repositionIncomingCallBox(undefined, false);
    },

    onAction: function(payload) {
        switch (payload.action) {
            case 'view_tooltip':
                this.tooltip = payload.tooltip;
                break;
            case 'call_state':
                var call = CallHandler.getCall(payload.room_id);
                if (call && call.call_state === 'ringing') {
                    this.setState({
                        incomingCall: call
                    });
                    this._repositionIncomingCallBox(undefined, true);
                }
                else {
                    this.setState({
                        incomingCall: null
                    });
                }
                break;
            case 'on_room_read':
                // poke the right RoomTile to refresh, using the constantTimeDispatcher
                // to avoid each and every RoomTile registering to the 'on_room_read' event
                // XXX: if we like the constantTimeDispatcher we might want to dispatch
                // directly from TimelinePanel rather than needlessly bouncing via here.
                constantTimeDispatcher.dispatch(
                    "RoomTile.refresh", payload.room.roomId, {}
                );

                // also have to poke the right list(s)
                var lists = this.listsForRoomId[payload.room.roomId];
                if (lists) {
                    lists.forEach(list=>{
                        constantTimeDispatcher.dispatch(
                            "RoomSubList.refreshHeader", list, { room: payload.room }
                        );
                    });
                }

                break;
        }
    },

    componentWillUnmount: function() {
        dis.unregister(this.dispatcherRef);
        if (MatrixClientPeg.get()) {
            MatrixClientPeg.get().removeListener("Room", this.onRoom);
            MatrixClientPeg.get().removeListener("deleteRoom", this.onDeleteRoom);
            MatrixClientPeg.get().removeListener("Room.timeline", this.onRoomTimeline);
            MatrixClientPeg.get().removeListener("Room.name", this.onRoomName);
            MatrixClientPeg.get().removeListener("Room.tags", this.onRoomTags);
            MatrixClientPeg.get().removeListener("Room.receipt", this.onRoomReceipt);
            MatrixClientPeg.get().removeListener("RoomState.members", this.onRoomStateMember);
            MatrixClientPeg.get().removeListener("RoomMember.name", this.onRoomMemberName);
            MatrixClientPeg.get().removeListener("accountData", this.onAccountData);
        }
        // cancel any pending calls to the rate_limited_funcs
        this._delayedRefreshRoomList.cancelPendingCall();
    },

    onRoom: function(room) {
        // XXX: this happens rarely; ideally we should only update the correct
        // sublists when it does (e.g. via a constantTimeDispatch to the right sublist)
        this._delayedRefreshRoomList();
    },

    onDeleteRoom: function(roomId) {
        // XXX: this happens rarely; ideally we should only update the correct
        // sublists when it does (e.g. via a constantTimeDispatch to the right sublist)
        this._delayedRefreshRoomList();
    },

    onArchivedHeaderClick: function(isHidden, scrollToPosition) {
        if (!isHidden) {
            var self = this;
            this.setState({ isLoadingLeftRooms: true });

            // Try scrolling to position
            this._updateStickyHeaders(true, scrollToPosition);

            // we don't care about the response since it comes down via "Room"
            // events.
            MatrixClientPeg.get().syncLeftRooms().catch(function(err) {
                console.error("Failed to sync left rooms: %s", err);
                console.error(err);
            }).finally(function() {
                self.setState({ isLoadingLeftRooms: false });
            });
        }
    },

    _onMouseOver: function(ev) {
        this._lastMouseOverTs = Date.now();
    },

    onSubListHeaderClick: function(isHidden, scrollToPosition) {
        // The scroll area has expanded or contracted, so re-calculate sticky headers positions
        this._updateStickyHeaders(true, scrollToPosition);
    },

    onRoomTimeline: function(ev, room, toStartOfTimeline, removed, data) {
        if (toStartOfTimeline) return;
        if (!room) return;
        if (data.timeline.getTimelineSet() !== room.getUnfilteredTimelineSet()) return;

        // rather than regenerate our full roomlists, which is very heavy, we poke the
        // correct sublists to just re-sort themselves.  This isn't enormously reacty,
        // but is much faster than the default react reconciler, or having to do voodoo
        // with shouldComponentUpdate and a pleaseRefresh property or similar.
        var lists = this.listsForRoomId[room.roomId];
        if (lists) {
            lists.forEach(list=>{
                constantTimeDispatcher.dispatch("RoomSubList.sort", list, { room: room });
            });
        }

        // we have to explicitly hit the roomtile which just changed
        constantTimeDispatcher.dispatch(
            "RoomTile.refresh", room.roomId, {}
        );
    },

    onRoomReceipt: function(receiptEvent, room) {
        // because if we read a notification, it will affect notification count
        // only bother updating if there's a receipt from us
        if (Receipt.findReadReceiptFromUserId(receiptEvent, MatrixClientPeg.get().credentials.userId)) {
            var lists = this.listsForRoomId[room.roomId];
            if (lists) {
                lists.forEach(list=>{
                    constantTimeDispatcher.dispatch(
                        "RoomSubList.refreshHeader", list, { room: room }
                    );
                });
            }

            // we have to explicitly hit the roomtile which just changed
            constantTimeDispatcher.dispatch(
                "RoomTile.refresh", room.roomId, {}
            );
        }
    },

    onRoomName: function(room) {
        constantTimeDispatcher.dispatch(
            "RoomTile.refresh", room.roomId, {}
        );
    },

    onRoomTags: function(event, room) {
        // XXX: this happens rarely; ideally we should only update the correct
        // sublists when it does (e.g. via a constantTimeDispatch to the right sublist)
        this._delayedRefreshRoomList();
    },

    onRoomStateMember: function(ev, state, member) {
        if (ev.getStateKey() === MatrixClientPeg.get().credentials.userId &&
            ev.getPrevContent() && ev.getPrevContent().membership === "invite")
        {
            this._delayedRefreshRoomList();
        }
        else {
            constantTimeDispatcher.dispatch(
                "RoomTile.refresh", member.roomId, {}
            );
        }
    },

    onRoomMemberName: function(ev, member) {
        constantTimeDispatcher.dispatch(
            "RoomTile.refresh", member.roomId, {}
        );
    },

    onAccountData: function(ev) {
        if (ev.getType() == 'm.direct') {
            // XXX: this happens rarely; ideally we should only update the correct
            // sublists when it does (e.g. via a constantTimeDispatch to the right sublist)
            this._delayedRefreshRoomList();
        }
        else if (ev.getType() == 'm.push_rules') {
            this._delayedRefreshRoomList();
        }
    },

    _delayedRefreshRoomList: new rate_limited_func(function() {
        // if the mouse has been moving over the RoomList in the last 500ms
        // then delay the refresh further to avoid bouncing around under the
        // cursor
        if (Date.now() - this._lastMouseOverTs > 500 || this._delayedRefreshRoomListLoopCount > 60) {
            this.refreshRoomList();
            this._delayedRefreshRoomListLoopCount = 0;
        }
        else {
            this._delayedRefreshRoomListLoopCount++;
            this._delayedRefreshRoomList();
        }
    }, 500),

    refreshRoomList: function() {
        // console.log("DEBUG: Refresh room list delta=%s ms",
        //     (!this._lastRefreshRoomListTs ? "-" : (Date.now() - this._lastRefreshRoomListTs))
        // );

        // TODO: ideally we'd calculate this once at start, and then maintain
        // any changes to it incrementally, updating the appropriate sublists
        // as needed.
        // Alternatively we'd do something magical with Immutable.js or similar.
<<<<<<< HEAD
        const lists = this.getRoomLists();
        let totalRooms = 0;
        for (const l of Object.values(lists)) {
            totalRooms += l.length;
        }
        this.setState({
            lists: this.getRoomLists(),
            totalRoomCount: totalRooms,
        });
        
=======
        this.setState(this.getRoomLists());

>>>>>>> d5b49a11
        // this._lastRefreshRoomListTs = Date.now();
    },

    getRoomLists: function() {
        var self = this;
        const lists = {};

        lists["im.vector.fake.invite"] = [];
        lists["m.favourite"] = [];
        lists["im.vector.fake.recent"] = [];
        lists["im.vector.fake.direct"] = [];
        lists["m.lowpriority"] = [];
        lists["im.vector.fake.archived"] = [];

        this.listsForRoomId = {};
        var otherTagNames = {};

        const dmRoomMap = new DMRoomMap(MatrixClientPeg.get());

        MatrixClientPeg.get().getRooms().forEach(function(room) {
            const me = room.getMember(MatrixClientPeg.get().credentials.userId);
            if (!me) return;

            // console.log("room = " + room.name + ", me.membership = " + me.membership +
            //             ", sender = " + me.events.member.getSender() +
            //             ", target = " + me.events.member.getStateKey() +
            //             ", prevMembership = " + me.events.member.getPrevContent().membership);

            if (!self.listsForRoomId[room.roomId]) {
                self.listsForRoomId[room.roomId] = [];
            }

            if (me.membership == "invite") {
                self.listsForRoomId[room.roomId].push("im.vector.fake.invite");
                lists["im.vector.fake.invite"].push(room);
            }
            else if (HIDE_CONFERENCE_CHANS && Rooms.isConfCallRoom(room, me, self.props.ConferenceHandler)) {
                // skip past this room & don't put it in any lists
            }
            else if (me.membership == "join" || me.membership === "ban" ||
                     (me.membership === "leave" && me.events.member.getSender() !== me.events.member.getStateKey()))
            {
                // Used to split rooms via tags
                var tagNames = Object.keys(room.tags);
                if (tagNames.length) {
                    for (var i = 0; i < tagNames.length; i++) {
                        var tagName = tagNames[i];
                        lists[tagName] = lists[tagName] || [];
                        lists[tagName].push(room);
                        self.listsForRoomId[room.roomId].push(tagName);
                        otherTagNames[tagName] = 1;
                    }
                }
                else if (dmRoomMap.getUserIdForRoomId(room.roomId)) {
                    // "Direct Message" rooms (that we're still in and that aren't otherwise tagged)
                    self.listsForRoomId[room.roomId].push("im.vector.fake.direct");
                    lists["im.vector.fake.direct"].push(room);
                }
                else {
                    self.listsForRoomId[room.roomId].push("im.vector.fake.recent");
                    lists["im.vector.fake.recent"].push(room);
                }
            }
            else if (me.membership === "leave") {
                self.listsForRoomId[room.roomId].push("im.vector.fake.archived");
                lists["im.vector.fake.archived"].push(room);
            }
            else {
                console.error("unrecognised membership: " + me.membership + " - this should never happen");
            }
        });

<<<<<<< HEAD
        if (lists["im.vector.fake.direct"].length == 0 &&
            MatrixClientPeg.get().getAccountData('m.direct') === undefined &&
            !MatrixClientPeg.get().isGuest())
        {
            // scan through the 'recents' list for any rooms which look like DM rooms
            // and make them DM rooms
            const oldRecents = lists["im.vector.fake.recent"];
            lists["im.vector.fake.recent"] = [];

            for (const room of oldRecents) {
                const me = room.getMember(MatrixClientPeg.get().credentials.userId);

                if (me && Rooms.looksLikeDirectMessageRoom(room, me)) {
                    self.listsForRoomId[room.roomId].push("im.vector.fake.direct");
                    lists["im.vector.fake.direct"].push(room);
                } else {
                    self.listsForRoomId[room.roomId].push("im.vector.fake.recent");
                    lists["im.vector.fake.recent"].push(room);
                }
            }

            // save these new guessed DM rooms into the account data
            const newMDirectEvent = {};
            for (const room of lists["im.vector.fake.direct"]) {
                const me = room.getMember(MatrixClientPeg.get().credentials.userId);
                const otherPerson = Rooms.getOnlyOtherMember(room, me);
                if (!otherPerson) continue;

                const roomList = newMDirectEvent[otherPerson.userId] || [];
                roomList.push(room.roomId);
                newMDirectEvent[otherPerson.userId] = roomList;
            }

            console.warn("Resetting room DM state to be " + JSON.stringify(newMDirectEvent));

            // if this fails, fine, we'll just do the same thing next time we get the room lists
            MatrixClientPeg.get().setAccountData('m.direct', newMDirectEvent).done();
        }

        //console.log("calculated new roomLists; im.vector.fake.recent = " + s.lists["im.vector.fake.recent"]);

=======
>>>>>>> d5b49a11
        // we actually apply the sorting to this when receiving the prop in RoomSubLists.

        // we'll need this when we get to iterating through lists programatically - e.g. ctrl-shift-up/down
/*
        this.listOrder = [
            "im.vector.fake.invite",
            "m.favourite",
            "im.vector.fake.recent",
            "im.vector.fake.direct",
            Object.keys(otherTagNames).filter(tagName=>{
                return (!tagName.match(/^m\.(favourite|lowpriority)$/));
            }).sort(),
            "m.lowpriority",
            "im.vector.fake.archived"
        ];
*/

        return lists;
    },

    _getScrollNode: function() {
        var panel = ReactDOM.findDOMNode(this);
        if (!panel) return null;

        // empirically, if we have gm-prevented for some reason, the scroll node
        // is still the 3rd child (i.e. the view child).  This looks to be due
        // to vdh's improved resize updater logic...?
        return panel.children[2]; // XXX: Fragile!
    },

    _whenScrolling: function(e) {
        this._hideTooltip(e);
        this._repositionIncomingCallBox(e, false);
        this._updateStickyHeaders(false);
    },

    _hideTooltip: function(e) {
        // Hide tooltip when scrolling, as we'll no longer be over the one we were on
        if (this.tooltip && this.tooltip.style.display !== "none") {
            this.tooltip.style.display = "none";
        }
    },

    _repositionIncomingCallBox: function(e, firstTime) {
        var incomingCallBox = document.getElementById("incomingCallBox");
        if (incomingCallBox && incomingCallBox.parentElement) {
            var scrollArea = this._getScrollNode();
            if (!scrollArea) return;
            // Use the offset of the top of the scroll area from the window
            // as this is used to calculate the CSS fixed top position for the stickies
            var scrollAreaOffset = scrollArea.getBoundingClientRect().top + window.pageYOffset;
            // Use the offset of the top of the component from the window
            // as this is used to calculate the CSS fixed top position for the stickies
            var scrollAreaHeight = ReactDOM.findDOMNode(this).getBoundingClientRect().height;

            var top = (incomingCallBox.parentElement.getBoundingClientRect().top + window.pageYOffset);
            // Make sure we don't go too far up, if the headers aren't sticky
            top = (top < scrollAreaOffset) ? scrollAreaOffset : top;
            // make sure we don't go too far down, if the headers aren't sticky
            var bottomMargin = scrollAreaOffset + (scrollAreaHeight - 45);
            top = (top > bottomMargin) ? bottomMargin : top;

            incomingCallBox.style.top = top + "px";
            incomingCallBox.style.left = scrollArea.offsetLeft + scrollArea.offsetWidth + 12 + "px";
        }
    },

    // Doing the sticky headers as raw DOM, for speed, as it gets very stuttery if done
    // properly through React
    _initAndPositionStickyHeaders: function(initialise, scrollToPosition) {
        var scrollArea = this._getScrollNode();
        if (!scrollArea) return;
        // Use the offset of the top of the scroll area from the window
        // as this is used to calculate the CSS fixed top position for the stickies
        var scrollAreaOffset = scrollArea.getBoundingClientRect().top + window.pageYOffset;
        // Use the offset of the top of the component from the window
        // as this is used to calculate the CSS fixed top position for the stickies
        var scrollAreaHeight = ReactDOM.findDOMNode(this).getBoundingClientRect().height;

        if (initialise) {
            // Get a collection of sticky header containers references
            this.stickies = document.getElementsByClassName("mx_RoomSubList_labelContainer");

            if (!this.stickies.length) return;

            // Make sure there is sufficient space to do sticky headers: 120px plus all the sticky headers
            this.scrollAreaSufficient = (120 + (this.stickies[0].getBoundingClientRect().height * this.stickies.length)) < scrollAreaHeight;

            // Initialise the sticky headers
            if (typeof this.stickies === "object" && this.stickies.length > 0) {
                // Initialise the sticky headers
                Array.prototype.forEach.call(this.stickies, function(sticky, i) {
                    // Save the positions of all the stickies within scroll area.
                    // These positions are relative to the LHS Panel top
                    sticky.dataset.originalPosition = sticky.offsetTop - scrollArea.offsetTop;

                    // Save and set the sticky heights
                    var originalHeight = sticky.getBoundingClientRect().height;
                    sticky.dataset.originalHeight = originalHeight;
                    sticky.style.height = originalHeight;

                    return sticky;
                });
            }
        }

        var self = this;
        var scrollStuckOffset = 0;
        // Scroll to the passed in position, i.e. a header was clicked and in a scroll to state
        // rather than a collapsable one (see RoomSubList.isCollapsableOnClick method for details)
        if (scrollToPosition !== undefined) {
            scrollArea.scrollTop = scrollToPosition;
        }
        // Stick headers to top and bottom, or free them
        Array.prototype.forEach.call(this.stickies, function(sticky, i, stickyWrappers) {
            var stickyPosition = sticky.dataset.originalPosition;
            var stickyHeight = sticky.dataset.originalHeight;
            var stickyHeader = sticky.childNodes[0];
            var topStuckHeight = stickyHeight * i;
            var bottomStuckHeight = stickyHeight * (stickyWrappers.length - i);

            if (self.scrollAreaSufficient && stickyPosition < (scrollArea.scrollTop + topStuckHeight)) {
                // Top stickies
                sticky.dataset.stuck = "top";
                stickyHeader.classList.add("mx_RoomSubList_fixed");
                stickyHeader.style.top = scrollAreaOffset + topStuckHeight + "px";
                // If stuck at top adjust the scroll back down to take account of all the stuck headers
                if (scrollToPosition !== undefined && stickyPosition === scrollToPosition) {
                    scrollStuckOffset = topStuckHeight;
                }
            } else if (self.scrollAreaSufficient && stickyPosition > ((scrollArea.scrollTop + scrollAreaHeight) - bottomStuckHeight)) {
                /// Bottom stickies
                sticky.dataset.stuck = "bottom";
                stickyHeader.classList.add("mx_RoomSubList_fixed");
                stickyHeader.style.top = (scrollAreaOffset + scrollAreaHeight) - bottomStuckHeight + "px";
            } else {
                // Not sticky
                sticky.dataset.stuck = "none";
                stickyHeader.classList.remove("mx_RoomSubList_fixed");
                stickyHeader.style.top = null;
            }
        });
        // Adjust the scroll to take account of top stuck headers
        if (scrollToPosition !== undefined) {
            scrollArea.scrollTop -= scrollStuckOffset;
        }
    },

    _updateStickyHeaders: function(initialise, scrollToPosition) {
        var self = this;

        if (initialise) {
            // Useing setTimeout to ensure that the code is run after the painting
            // of the newly rendered object as using requestAnimationFrame caused
            // artefacts to appear on screen briefly
            window.setTimeout(function() {
                self._initAndPositionStickyHeaders(initialise, scrollToPosition);
            });
        } else {
            this._initAndPositionStickyHeaders(initialise, scrollToPosition);
        }
    },

    onShowMoreRooms: function() {
        // kick gemini in the balls to get it to wake up
        // XXX: uuuuuuugh.
        this.refs.gemscroll.forceUpdate();
    },

    _getEmptyContent: function(section) {
        const RoleButton = sdk.getComponent('elements.RoleButton');
        if (this.state.totalRoomCount === 0) {
            const TintableSvg = sdk.getComponent('elements.TintableSvg');
            switch (section) {
                case 'im.vector.fake.direct':
                    return <div className="mx_RoomList_emptySubListTip">
                        Press
                        <RoleButton role='start_chat' size="16" />
                        to start a chat with someone
                    </div>;
                case 'im.vector.fake.recent':
                    return <div className="mx_RoomList_emptySubListTip">
                        You're not in any rooms yet! Press
                        <RoleButton role='create_room' size="16" />
                        to make a room or
                        <RoleButton role='room_directory' size="16" />
                        to browse the directory
                    </div>;
            }
        }
        const RoomDropTarget = sdk.getComponent('rooms.RoomDropTarget');

        const labelText = 'Drop here to ' + (VERBS[section] || 'tag ' + section);

        return <RoomDropTarget label={labelText} />;
    },

    _getHeaderItems: function(section) {
        const RoleButton = sdk.getComponent('elements.RoleButton');
        switch (section) {
            case 'im.vector.fake.direct':
                return <span className="mx_RoomList_headerButtons">
                    <RoleButton role='start_chat' size="16" />
                </span>;
            case 'im.vector.fake.recent':
                return <span className="mx_RoomList_headerButtons">
                    <RoleButton role='room_directory' size="16" />
                    <RoleButton role='create_room' size="16" />
                </span>;
        }
    },

    render: function() {
        var RoomSubList = sdk.getComponent('structures.RoomSubList');
        var self = this;

        return (
            <GeminiScrollbar className="mx_RoomList_scrollbar"
                 autoshow={true} onScroll={ self._whenScrolling } onResize={ self._whenScrolling } ref="gemscroll">
            <div className="mx_RoomList" onMouseOver={ this._onMouseOver }>
                <RoomSubList list={ self.state.lists['im.vector.fake.invite'] }
                             label="Invites"
                             tagName="im.vector.fake.invite"
                             editable={ false }
                             order="recent"
                             incomingCall={ self.state.incomingCall }
                             collapsed={ self.props.collapsed }
                             selectedRoom={ self.props.selectedRoom }
                             searchFilter={ self.props.searchFilter }
                             onHeaderClick={ self.onSubListHeaderClick }
                             onShowMoreRooms={ self.onShowMoreRooms } />

                <RoomSubList list={ self.state.lists['m.favourite'] }
                             label="Favourites"
                             tagName="m.favourite"
                             emptyContent={this._getEmptyContent('m.favourite')}
                             editable={ true }
                             order="manual"
                             incomingCall={ self.state.incomingCall }
                             collapsed={ self.props.collapsed }
                             selectedRoom={ self.props.selectedRoom }
                             searchFilter={ self.props.searchFilter }
                             onHeaderClick={ self.onSubListHeaderClick }
                             onShowMoreRooms={ self.onShowMoreRooms } />

                <RoomSubList list={ self.state.lists['im.vector.fake.direct'] }
                             label="People"
                             tagName="im.vector.fake.direct"
                             emptyContent={this._getEmptyContent('im.vector.fake.direct')}
                             headerItems={this._getHeaderItems('im.vector.fake.direct')}
                             editable={ true }
                             order="recent"
                             incomingCall={ self.state.incomingCall }
                             collapsed={ self.props.collapsed }
                             selectedRoom={ self.props.selectedRoom }
                             alwaysShowHeader={ true }
                             searchFilter={ self.props.searchFilter }
                             onHeaderClick={ self.onSubListHeaderClick }
                             onShowMoreRooms={ self.onShowMoreRooms } />

                <RoomSubList list={ self.state.lists['im.vector.fake.recent'] }
                             label="Rooms"
                             tagName="im.vector.fake.recent"
                             editable={ true }
                             emptyContent={this._getEmptyContent('im.vector.fake.recent')}
                             headerItems={this._getHeaderItems('im.vector.fake.recent')}
                             order="recent"
                             incomingCall={ self.state.incomingCall }
                             collapsed={ self.props.collapsed }
                             selectedRoom={ self.props.selectedRoom }
                             searchFilter={ self.props.searchFilter }
                             onHeaderClick={ self.onSubListHeaderClick }
                             onShowMoreRooms={ self.onShowMoreRooms } />

                { Object.keys(self.state.lists).sort().map(function(tagName) {
                    if (!tagName.match(/^(m\.(favourite|lowpriority)|im\.vector\.fake\.(invite|recent|direct|archived))$/)) {
                        return <RoomSubList list={ self.state.lists[tagName] }
                             key={ tagName }
                             label={ tagName }
                             tagName={ tagName }
                             emptyContent={this._getEmptyContent(tagName)}
                             editable={ true }
                             order="manual"
                             incomingCall={ self.state.incomingCall }
                             collapsed={ self.props.collapsed }
                             selectedRoom={ self.props.selectedRoom }
                             searchFilter={ self.props.searchFilter }
                             onHeaderClick={ self.onSubListHeaderClick }
                             onShowMoreRooms={ self.onShowMoreRooms } />;

                    }
                }) }

                <RoomSubList list={ self.state.lists['m.lowpriority'] }
                             label="Low priority"
                             tagName="m.lowpriority"
                             emptyContent={this._getEmptyContent('m.lowpriority')}
                             editable={ true }
                             order="recent"
                             incomingCall={ self.state.incomingCall }
                             collapsed={ self.props.collapsed }
                             selectedRoom={ self.props.selectedRoom }
                             searchFilter={ self.props.searchFilter }
                             onHeaderClick={ self.onSubListHeaderClick }
                             onShowMoreRooms={ self.onShowMoreRooms } />

                <RoomSubList list={ self.state.lists['im.vector.fake.archived'] }
                             label="Historical"
                             tagName="im.vector.fake.archived"
                             editable={ false }
                             order="recent"
                             collapsed={ self.props.collapsed }
                             selectedRoom={ self.props.selectedRoom }
                             alwaysShowHeader={ true }
                             startAsHidden={ true }
                             showSpinner={ self.state.isLoadingLeftRooms }
                             onHeaderClick= { self.onArchivedHeaderClick }
                             incomingCall={ self.state.incomingCall }
                             searchFilter={ self.props.searchFilter }
                             onShowMoreRooms={ self.onShowMoreRooms } />
            </div>
            </GeminiScrollbar>
        );
    }
});<|MERGE_RESOLUTION|>--- conflicted
+++ resolved
@@ -326,7 +326,6 @@
         // any changes to it incrementally, updating the appropriate sublists
         // as needed.
         // Alternatively we'd do something magical with Immutable.js or similar.
-<<<<<<< HEAD
         const lists = this.getRoomLists();
         let totalRooms = 0;
         for (const l of Object.values(lists)) {
@@ -337,10 +336,6 @@
             totalRoomCount: totalRooms,
         });
         
-=======
-        this.setState(this.getRoomLists());
-
->>>>>>> d5b49a11
         // this._lastRefreshRoomListTs = Date.now();
     },
 
@@ -413,50 +408,6 @@
             }
         });
 
-<<<<<<< HEAD
-        if (lists["im.vector.fake.direct"].length == 0 &&
-            MatrixClientPeg.get().getAccountData('m.direct') === undefined &&
-            !MatrixClientPeg.get().isGuest())
-        {
-            // scan through the 'recents' list for any rooms which look like DM rooms
-            // and make them DM rooms
-            const oldRecents = lists["im.vector.fake.recent"];
-            lists["im.vector.fake.recent"] = [];
-
-            for (const room of oldRecents) {
-                const me = room.getMember(MatrixClientPeg.get().credentials.userId);
-
-                if (me && Rooms.looksLikeDirectMessageRoom(room, me)) {
-                    self.listsForRoomId[room.roomId].push("im.vector.fake.direct");
-                    lists["im.vector.fake.direct"].push(room);
-                } else {
-                    self.listsForRoomId[room.roomId].push("im.vector.fake.recent");
-                    lists["im.vector.fake.recent"].push(room);
-                }
-            }
-
-            // save these new guessed DM rooms into the account data
-            const newMDirectEvent = {};
-            for (const room of lists["im.vector.fake.direct"]) {
-                const me = room.getMember(MatrixClientPeg.get().credentials.userId);
-                const otherPerson = Rooms.getOnlyOtherMember(room, me);
-                if (!otherPerson) continue;
-
-                const roomList = newMDirectEvent[otherPerson.userId] || [];
-                roomList.push(room.roomId);
-                newMDirectEvent[otherPerson.userId] = roomList;
-            }
-
-            console.warn("Resetting room DM state to be " + JSON.stringify(newMDirectEvent));
-
-            // if this fails, fine, we'll just do the same thing next time we get the room lists
-            MatrixClientPeg.get().setAccountData('m.direct', newMDirectEvent).done();
-        }
-
-        //console.log("calculated new roomLists; im.vector.fake.recent = " + s.lists["im.vector.fake.recent"]);
-
-=======
->>>>>>> d5b49a11
         // we actually apply the sorting to this when receiving the prop in RoomSubLists.
 
         // we'll need this when we get to iterating through lists programatically - e.g. ctrl-shift-up/down
