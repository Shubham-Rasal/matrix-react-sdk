--- conflicted
+++ resolved
@@ -185,7 +185,6 @@
         }
     },
 
-<<<<<<< HEAD
     activateSpoilers: function(nodes) {
         let node = nodes[0];
         while (node) {
@@ -214,100 +213,6 @@
         }
     },
 
-    pillifyLinks: function(nodes) {
-        const shouldShowPillAvatar = SettingsStore.getValue("Pill.shouldShowPillAvatar");
-        let node = nodes[0];
-        while (node) {
-            let pillified = false;
-
-            if (node.tagName === "A" && node.getAttribute("href")) {
-                const href = node.getAttribute("href");
-
-                // If the link is a (localised) matrix.to link, replace it with a pill
-                const Pill = sdk.getComponent('elements.Pill');
-                if (Pill.isMessagePillUrl(href)) {
-                    const pillContainer = document.createElement('span');
-
-                    const room = MatrixClientPeg.get().getRoom(this.props.mxEvent.getRoomId());
-                    const pill = <Pill
-                        url={href}
-                        inMessage={true}
-                        room={room}
-                        shouldShowPillAvatar={shouldShowPillAvatar}
-                    />;
-
-                    ReactDOM.render(pill, pillContainer);
-                    node.parentNode.replaceChild(pillContainer, node);
-                    // Pills within pills aren't going to go well, so move on
-                    pillified = true;
-
-                    // update the current node with one that's now taken its place
-                    node = pillContainer;
-                }
-            } else if (node.nodeType === Node.TEXT_NODE) {
-                const Pill = sdk.getComponent('elements.Pill');
-
-                let currentTextNode = node;
-                const roomNotifTextNodes = [];
-
-                // Take a textNode and break it up to make all the instances of @room their
-                // own textNode, adding those nodes to roomNotifTextNodes
-                while (currentTextNode !== null) {
-                    const roomNotifPos = Pill.roomNotifPos(currentTextNode.textContent);
-                    let nextTextNode = null;
-                    if (roomNotifPos > -1) {
-                        let roomTextNode = currentTextNode;
-
-                        if (roomNotifPos > 0) roomTextNode = roomTextNode.splitText(roomNotifPos);
-                        if (roomTextNode.textContent.length > Pill.roomNotifLen()) {
-                            nextTextNode = roomTextNode.splitText(Pill.roomNotifLen());
-                        }
-                        roomNotifTextNodes.push(roomTextNode);
-                    }
-                    currentTextNode = nextTextNode;
-                }
-
-                if (roomNotifTextNodes.length > 0) {
-                    const pushProcessor = new PushProcessor(MatrixClientPeg.get());
-                    const atRoomRule = pushProcessor.getPushRuleById(".m.rule.roomnotif");
-                    if (atRoomRule && pushProcessor.ruleMatchesEvent(atRoomRule, this.props.mxEvent)) {
-                        // Now replace all those nodes with Pills
-                        for (const roomNotifTextNode of roomNotifTextNodes) {
-                            // Set the next node to be processed to the one after the node
-                            // we're adding now, since we've just inserted nodes into the structure
-                            // we're iterating over.
-                            // Note we've checked roomNotifTextNodes.length > 0 so we'll do this at least once
-                            node = roomNotifTextNode.nextSibling;
-
-                            const pillContainer = document.createElement('span');
-                            const room = MatrixClientPeg.get().getRoom(this.props.mxEvent.getRoomId());
-                            const pill = <Pill
-                                type={Pill.TYPE_AT_ROOM_MENTION}
-                                inMessage={true}
-                                room={room}
-                                shouldShowPillAvatar={true}
-                            />;
-
-                            ReactDOM.render(pill, pillContainer);
-                            roomNotifTextNode.parentNode.replaceChild(pillContainer, roomNotifTextNode);
-                        }
-                        // Nothing else to do for a text node (and we don't need to advance
-                        // the loop pointer because we did it above)
-                        continue;
-                    }
-                }
-            }
-
-            if (node.childNodes && node.childNodes.length && !pillified) {
-                this.pillifyLinks(node.childNodes);
-            }
-
-            node = node.nextSibling;
-        }
-    },
-
-=======
->>>>>>> 599fccd9
     findLinks: function(nodes) {
         let links = [];
 
