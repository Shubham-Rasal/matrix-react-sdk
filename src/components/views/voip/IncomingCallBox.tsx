/*
Copyright 2015, 2016 OpenMarket Ltd
Copyright 2018 New Vector Ltd
Copyright 2019, 2020 The Matrix.org Foundation C.I.C.

Licensed under the Apache License, Version 2.0 (the "License");
you may not use this file except in compliance with the License.
You may obtain a copy of the License at

    http://www.apache.org/licenses/LICENSE-2.0

Unless required by applicable law or agreed to in writing, software
distributed under the License is distributed on an "AS IS" BASIS,
WITHOUT WARRANTIES OR CONDITIONS OF ANY KIND, either express or implied.
See the License for the specific language governing permissions and
limitations under the License.
*/

import React from 'react';
import { MatrixClientPeg } from '../../../MatrixClientPeg';
import dis from '../../../dispatcher/dispatcher';
import { _t } from '../../../languageHandler';
import { ActionPayload } from '../../../dispatcher/payloads';
import CallHandler, { CallHandlerEvent } from '../../../CallHandler';
import RoomAvatar from '../avatars/RoomAvatar';
import AccessibleButton from '../elements/AccessibleButton';
import { CallState } from 'matrix-js-sdk/src/webrtc/call';
import { replaceableComponent } from "../../../utils/replaceableComponent";
import AccessibleTooltipButton from '../elements/AccessibleTooltipButton';
import classNames from 'classnames';

interface IProps {
}

interface IState {
    incomingCall: any;
    silenced: boolean;
}

@replaceableComponent("views.voip.IncomingCallBox")
export default class IncomingCallBox extends React.Component<IProps, IState> {
    private dispatcherRef: string;

    constructor(props: IProps) {
        super(props);

        this.dispatcherRef = dis.register(this.onAction);
        this.state = {
            incomingCall: null,
            silenced: false,
        };
    }

    componentDidMount = () => {
        CallHandler.sharedInstance().addListener(CallHandlerEvent.SilencedCallsChanged, this.onSilencedCallsChanged);
    }

    public componentWillUnmount() {
        dis.unregister(this.dispatcherRef);
        CallHandler.sharedInstance().removeListener(CallHandlerEvent.SilencedCallsChanged, this.onSilencedCallsChanged);
    }

    private onAction = (payload: ActionPayload) => {
        switch (payload.action) {
            case 'call_state': {
                const call = CallHandler.sharedInstance().getCallForRoom(payload.room_id);
                if (call && call.state === CallState.Ringing) {
                    this.setState({
                        incomingCall: call,
                        silenced: false, // Reset silenced state for new call
                    });
                } else {
                    this.setState({
                        incomingCall: null,
                    });
                }
            }
        }
    };

    private onSilencedCallsChanged = () => {
        const callId = this.state.incomingCall?.callId;
        if (!callId) return;
        this.setState({ silenced: CallHandler.sharedInstance().isCallSilenced(callId) });
    }

    private onAnswerClick: React.MouseEventHandler = (e) => {
        e.stopPropagation();
        dis.dispatch({
            action: 'answer',
            room_id: CallHandler.sharedInstance().roomIdForCall(this.state.incomingCall),
        });
    };

    private onRejectClick: React.MouseEventHandler = (e) => {
        e.stopPropagation();
        dis.dispatch({
            action: 'reject',
            room_id: CallHandler.sharedInstance().roomIdForCall(this.state.incomingCall),
        });
    };

    private onSilenceClick: React.MouseEventHandler = (e) => {
        e.stopPropagation();
<<<<<<< HEAD
        const callId = this.state.incomingCall.callId;
        this.state.silenced ?
            CallHandler.sharedInstance().unSilenceCall(callId):
            CallHandler.sharedInstance().silenceCall(callId);
    }
=======
        const newState = !this.state.silenced;
        this.setState({ silenced: newState });
        newState ? CallHandler.sharedInstance().pause(AudioID.Ring) : CallHandler.sharedInstance().play(AudioID.Ring);
    };
>>>>>>> 0425b029

    public render() {
        if (!this.state.incomingCall) {
            return null;
        }

        let room = null;
        if (this.state.incomingCall) {
            room = MatrixClientPeg.get().getRoom(CallHandler.sharedInstance().roomIdForCall(this.state.incomingCall));
        }

        const caller = room ? room.name : _t("Unknown caller");

        let incomingCallText = null;
        if (this.state.incomingCall) {
            if (this.state.incomingCall.type === "voice") {
                incomingCallText = _t("Incoming voice call");
            } else if (this.state.incomingCall.type === "video") {
                incomingCallText = _t("Incoming video call");
            } else {
                incomingCallText = _t("Incoming call");
            }
        }

        const silenceClass = classNames({
            "mx_IncomingCallBox_iconButton": true,
            "mx_IncomingCallBox_unSilence": this.state.silenced,
            "mx_IncomingCallBox_silence": !this.state.silenced,
        });

        return <div className="mx_IncomingCallBox">
            <div className="mx_IncomingCallBox_CallerInfo">
                <RoomAvatar
                    room={room}
                    height={32}
                    width={32}
                />
                <div>
                    <h1>{caller}</h1>
                    <p>{incomingCallText}</p>
                </div>
                <AccessibleTooltipButton
                    className={silenceClass}
                    onClick={this.onSilenceClick}
                    title={this.state.silenced ? _t("Sound on"): _t("Silence call")}
                />
            </div>
            <div className="mx_IncomingCallBox_buttons">
                <AccessibleButton
                    className={"mx_IncomingCallBox_decline"}
                    onClick={this.onRejectClick}
                    kind="danger"
                >
                    { _t("Decline") }
                </AccessibleButton>
                <div className="mx_IncomingCallBox_spacer" />
                <AccessibleButton
                    className={"mx_IncomingCallBox_accept"}
                    onClick={this.onAnswerClick}
                    kind="primary"
                >
                    { _t("Accept") }
                </AccessibleButton>
            </div>
        </div>;
    }
}<|MERGE_RESOLUTION|>--- conflicted
+++ resolved
@@ -53,7 +53,7 @@
 
     componentDidMount = () => {
         CallHandler.sharedInstance().addListener(CallHandlerEvent.SilencedCallsChanged, this.onSilencedCallsChanged);
-    }
+    };
 
     public componentWillUnmount() {
         dis.unregister(this.dispatcherRef);
@@ -82,7 +82,7 @@
         const callId = this.state.incomingCall?.callId;
         if (!callId) return;
         this.setState({ silenced: CallHandler.sharedInstance().isCallSilenced(callId) });
-    }
+    };
 
     private onAnswerClick: React.MouseEventHandler = (e) => {
         e.stopPropagation();
@@ -102,18 +102,11 @@
 
     private onSilenceClick: React.MouseEventHandler = (e) => {
         e.stopPropagation();
-<<<<<<< HEAD
         const callId = this.state.incomingCall.callId;
         this.state.silenced ?
             CallHandler.sharedInstance().unSilenceCall(callId):
             CallHandler.sharedInstance().silenceCall(callId);
-    }
-=======
-        const newState = !this.state.silenced;
-        this.setState({ silenced: newState });
-        newState ? CallHandler.sharedInstance().pause(AudioID.Ring) : CallHandler.sharedInstance().play(AudioID.Ring);
     };
->>>>>>> 0425b029
 
     public render() {
         if (!this.state.incomingCall) {
