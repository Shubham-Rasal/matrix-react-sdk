/*
Copyright 2015, 2016 OpenMarket Ltd
Copyright 2019, 2020 The Matrix.org Foundation C.I.C.

Licensed under the Apache License, Version 2.0 (the "License");
you may not use this file except in compliance with the License.
You may obtain a copy of the License at

    http://www.apache.org/licenses/LICENSE-2.0

Unless required by applicable law or agreed to in writing, software
distributed under the License is distributed on an "AS IS" BASIS,
WITHOUT WARRANTIES OR CONDITIONS OF ANY KIND, either express or implied.
See the License for the specific language governing permissions and
limitations under the License.
*/

import React, { createRef, CSSProperties } from 'react';
import dis from '../../../dispatcher/dispatcher';
import CallHandler from '../../../CallHandler';
import {MatrixClientPeg} from '../../../MatrixClientPeg';
import { _t, _td } from '../../../languageHandler';
import VideoFeed from './VideoFeed';
import RoomAvatar from "../avatars/RoomAvatar";
import { CallState, CallType, MatrixCall, CallEvent } from 'matrix-js-sdk/src/webrtc/call';
import classNames from 'classnames';
import AccessibleButton from '../elements/AccessibleButton';
import {isOnlyCtrlOrCmdKeyEvent, Key} from '../../../Keyboard';
import {alwaysAboveLeftOf, alwaysAboveRightOf, ChevronFace, ContextMenuButton} from '../../structures/ContextMenu';
import CallContextMenu from '../context_menus/CallContextMenu';
import { avatarUrlForMember } from '../../../Avatar';
import DialpadContextMenu from '../context_menus/DialpadContextMenu';
import { CallFeed } from 'matrix-js-sdk/src/webrtc/callFeed';
import {replaceableComponent} from "../../../utils/replaceableComponent";

interface IProps {
        // The call for us to display
        call: MatrixCall,

        // Another ongoing call to display information about
        secondaryCall?: MatrixCall,

        // a callback which is called when the content in the CallView changes
        // in a way that is likely to cause a resize.
        onResize?: any;

        // Whether this call view is for picture-in-picture mode
        // otherwise, it's the larger call view when viewing the room the call is in.
        // This is sort of a proxy for a number of things but we currently have no
        // need to control those things separately, so this is simpler.
        pipMode?: boolean;
}

interface IState {
    isLocalOnHold: boolean,
    isRemoteOnHold: boolean,
    micMuted: boolean,
    vidMuted: boolean,
    callState: CallState,
    controlsVisible: boolean,
    showMoreMenu: boolean,
    showDialpad: boolean,
    feeds: CallFeed[],
}

function getFullScreenElement() {
    return (
        document.fullscreenElement ||
        // moz omitted because firefox supports this unprefixed now (webkit here for safari)
        document.webkitFullscreenElement ||
        document.msFullscreenElement
    );
}

function requestFullscreen(element: Element) {
    const method = (
        element.requestFullscreen ||
        // moz omitted since firefox supports unprefixed now
        element.webkitRequestFullScreen ||
        element.msRequestFullscreen
    );
    if (method) method.call(element);
}

function exitFullscreen() {
    const exitMethod = (
        document.exitFullscreen ||
        document.webkitExitFullscreen ||
        document.msExitFullscreen
    );
    if (exitMethod) exitMethod.call(document);
}

const CONTROLS_HIDE_DELAY = 1000;
// Height of the header duplicated from CSS because we need to subtract it from our max
// height to get the max height of the video
const CONTEXT_MENU_VPADDING = 8; // How far the context menu sits above the button (px)

@replaceableComponent("views.voip.CallView")
export default class CallView extends React.Component<IProps, IState> {
    private dispatcherRef: string;
    private contentRef = createRef<HTMLDivElement>();
    private controlsHideTimer: number = null;
    private dialpadButton = createRef<HTMLDivElement>();
    private contextMenuButton = createRef<HTMLDivElement>();

    constructor(props: IProps) {
        super(props);

        this.state = {
            isLocalOnHold: this.props.call.isLocalOnHold(),
            isRemoteOnHold: this.props.call.isRemoteOnHold(),
            micMuted: this.props.call.isMicrophoneMuted(),
            vidMuted: this.props.call.isLocalVideoMuted(),
            callState: this.props.call.state,
            controlsVisible: true,
            showMoreMenu: false,
            showDialpad: false,
            feeds: this.props.call.getFeeds(),
        }

        this.updateCallListeners(null, this.props.call);
    }

    public componentDidMount() {
        this.dispatcherRef = dis.register(this.onAction);
        document.addEventListener('keydown', this.onNativeKeyDown);
    }

    public componentWillUnmount() {
        if (getFullScreenElement()) {
            exitFullscreen();
        }

        document.removeEventListener("keydown", this.onNativeKeyDown);
        this.updateCallListeners(this.props.call, null);
        dis.unregister(this.dispatcherRef);
    }

    public componentDidUpdate(prevProps) {
        if (this.props.call === prevProps.call) return;

        this.setState({
            isLocalOnHold: this.props.call.isLocalOnHold(),
            isRemoteOnHold: this.props.call.isRemoteOnHold(),
            micMuted: this.props.call.isMicrophoneMuted(),
            vidMuted: this.props.call.isLocalVideoMuted(),
            callState: this.props.call.state,
        });

        this.updateCallListeners(null, this.props.call);
    }

    private onAction = (payload) => {
        switch (payload.action) {
            case 'video_fullscreen': {
                if (!this.contentRef.current) {
                    return;
                }
                if (payload.fullscreen) {
                    requestFullscreen(this.contentRef.current);
                } else if (getFullScreenElement()) {
                    exitFullscreen();
                }
                break;
            }
        }
    };

    private updateCallListeners(oldCall: MatrixCall, newCall: MatrixCall) {
        if (oldCall === newCall) return;

        if (oldCall) {
            oldCall.removeListener(CallEvent.State, this.onCallState);
            oldCall.removeListener(CallEvent.LocalHoldUnhold, this.onCallLocalHoldUnhold);
            oldCall.removeListener(CallEvent.RemoteHoldUnhold, this.onCallRemoteHoldUnhold);
            oldCall.removeListener(CallEvent.FeedsChanged, this.onFeedsChanged);
        }
        if (newCall) {
            newCall.on(CallEvent.State, this.onCallState);
            newCall.on(CallEvent.LocalHoldUnhold, this.onCallLocalHoldUnhold);
            newCall.on(CallEvent.RemoteHoldUnhold, this.onCallRemoteHoldUnhold);
            newCall.on(CallEvent.FeedsChanged, this.onFeedsChanged);
        }
    }

    private onCallState = (state) => {
        this.setState({
            callState: state,
        });
    };

    private onFeedsChanged = (newFeeds: Array<CallFeed>) => {
        this.setState({feeds: newFeeds});
    };

    private onCallLocalHoldUnhold = () => {
        this.setState({
            isLocalOnHold: this.props.call.isLocalOnHold(),
        });
    };

    private onCallRemoteHoldUnhold = () => {
        this.setState({
            isRemoteOnHold: this.props.call.isRemoteOnHold(),
            // update both here because isLocalOnHold changes when we hold the call too
            isLocalOnHold: this.props.call.isLocalOnHold(),
        });
    };

    private onFullscreenClick = () => {
        dis.dispatch({
            action: 'video_fullscreen',
            fullscreen: true,
        });
    };

    private onExpandClick = () => {
        const userFacingRoomId = CallHandler.sharedInstance().roomIdForCall(this.props.call);
        dis.dispatch({
            action: 'view_room',
            room_id: userFacingRoomId,
        });
    };

    private onControlsHideTimer = () => {
        this.controlsHideTimer = null;
        this.setState({
            controlsVisible: false,
        });
    }

    private onMouseMove = () => {
        this.showControls();
    }

    private showControls() {
        if (this.state.showMoreMenu || this.state.showDialpad) return;

        if (!this.state.controlsVisible) {
            this.setState({
                controlsVisible: true,
            });
        }
        if (this.controlsHideTimer !== null) {
            clearTimeout(this.controlsHideTimer);
        }
        this.controlsHideTimer = window.setTimeout(this.onControlsHideTimer, CONTROLS_HIDE_DELAY);
    }

    private onDialpadClick = () => {
        if (!this.state.showDialpad) {
            if (this.controlsHideTimer) {
                clearTimeout(this.controlsHideTimer);
                this.controlsHideTimer = null;
            }

            this.setState({
                showDialpad: true,
                controlsVisible: true,
            });
        } else {
            if (this.controlsHideTimer !== null) {
                clearTimeout(this.controlsHideTimer);
            }
            this.controlsHideTimer = window.setTimeout(this.onControlsHideTimer, CONTROLS_HIDE_DELAY);

            this.setState({
                showDialpad: false,
            });
        }
    }

    private onMicMuteClick = () => {
        const newVal = !this.state.micMuted;

        this.props.call.setMicrophoneMuted(newVal);
        this.setState({micMuted: newVal});
    }

    private onVidMuteClick = () => {
        const newVal = !this.state.vidMuted;

        this.props.call.setLocalVideoMuted(newVal);
        this.setState({vidMuted: newVal});
    }

    private onMoreClick = () => {
        if (this.controlsHideTimer) {
            clearTimeout(this.controlsHideTimer);
            this.controlsHideTimer = null;
        }

        this.setState({
            showMoreMenu: true,
            controlsVisible: true,
        });
    }

    private closeDialpad = () => {
        this.setState({
            showDialpad: false,
        });
        this.controlsHideTimer = window.setTimeout(this.onControlsHideTimer, CONTROLS_HIDE_DELAY);
    }

    private closeContextMenu = () => {
        this.setState({
            showMoreMenu: false,
        });
        this.controlsHideTimer = window.setTimeout(this.onControlsHideTimer, CONTROLS_HIDE_DELAY);
    }

    // we register global shortcuts here, they *must not conflict* with local shortcuts elsewhere or both will fire
    // Note that this assumes we always have a CallView on screen at any given time
    // CallHandler would probably be a better place for this
    private onNativeKeyDown = ev => {
        let handled = false;
        const ctrlCmdOnly = isOnlyCtrlOrCmdKeyEvent(ev);

        switch (ev.key) {
            case Key.D:
                if (ctrlCmdOnly) {
                    this.onMicMuteClick();
                    // show the controls to give feedback
                    this.showControls();
                    handled = true;
                }
                break;

            case Key.E:
                if (ctrlCmdOnly) {
                    this.onVidMuteClick();
                    // show the controls to give feedback
                    this.showControls();
                    handled = true;
                }
                break;
        }

        if (handled) {
            ev.stopPropagation();
            ev.preventDefault();
        }
    };

    private onRoomAvatarClick = () => {
        const userFacingRoomId = CallHandler.sharedInstance().roomIdForCall(this.props.call);
        dis.dispatch({
            action: 'view_room',
            room_id: userFacingRoomId,
        });
    }

    private onSecondaryRoomAvatarClick = () => {
        const userFacingRoomId = CallHandler.sharedInstance().roomIdForCall(this.props.secondaryCall);

        dis.dispatch({
            action: 'view_room',
            room_id: userFacingRoomId,
        });
    }

    private onCallResumeClick = () => {
        const userFacingRoomId = CallHandler.sharedInstance().roomIdForCall(this.props.call);
        CallHandler.sharedInstance().setActiveCallRoomId(userFacingRoomId);
    }

    private onTransferClick = () => {
        const transfereeCall = CallHandler.sharedInstance().getTransfereeForCallId(this.props.call.callId);
        this.props.call.transferToCall(transfereeCall);
    }

    public render() {
        const client = MatrixClientPeg.get();
        const callRoomId = CallHandler.sharedInstance().roomIdForCall(this.props.call);
        const secondaryCallRoomId = CallHandler.sharedInstance().roomIdForCall(this.props.secondaryCall);
        const callRoom = client.getRoom(callRoomId);
        const secCallRoom = this.props.secondaryCall ? client.getRoom(secondaryCallRoomId) : null;

        let dialPad;
        let contextMenu;

        if (this.state.showDialpad) {
            dialPad = <DialpadContextMenu
                {...alwaysAboveRightOf(
                    this.dialpadButton.current.getBoundingClientRect(),
                    ChevronFace.None,
                    CONTEXT_MENU_VPADDING,
                )}
                onFinished={this.closeDialpad}
                call={this.props.call}
            />;
        }

        if (this.state.showMoreMenu) {
            contextMenu = <CallContextMenu
                {...alwaysAboveLeftOf(
                    this.contextMenuButton.current.getBoundingClientRect(),
                    ChevronFace.None,
                    CONTEXT_MENU_VPADDING,
                )}
                onFinished={this.closeContextMenu}
                call={this.props.call}
            />;
        }

        const micClasses = classNames({
            mx_CallView_callControls_button: true,
            mx_CallView_callControls_button_micOn: !this.state.micMuted,
            mx_CallView_callControls_button_micOff: this.state.micMuted,
        });

        const vidClasses = classNames({
            mx_CallView_callControls_button: true,
            mx_CallView_callControls_button_vidOn: !this.state.vidMuted,
            mx_CallView_callControls_button_vidOff: this.state.vidMuted,
        });

        // Put the other states of the mic/video icons in the document to make sure they're cached
        // (otherwise the icon disappears briefly when toggled)
        const micCacheClasses = classNames({
            mx_CallView_callControls_button: true,
            mx_CallView_callControls_button_micOn: this.state.micMuted,
            mx_CallView_callControls_button_micOff: !this.state.micMuted,
            mx_CallView_callControls_button_invisible: true,
        });

        const vidCacheClasses = classNames({
            mx_CallView_callControls_button: true,
            mx_CallView_callControls_button_vidOn: this.state.micMuted,
            mx_CallView_callControls_button_vidOff: !this.state.micMuted,
            mx_CallView_callControls_button_invisible: true,
        });

        const callControlsClasses = classNames({
            mx_CallView_callControls: true,
            mx_CallView_callControls_hidden: !this.state.controlsVisible,
        });

        const vidMuteButton = this.props.call.type === CallType.Video ? <AccessibleButton
            className={vidClasses}
            onClick={this.onVidMuteClick}
        /> : null;

        // The dial pad & 'more' button actions are only relevant in a connected call
        // When not connected, we have to put something there to make the flexbox alignment correct
        const dialpadButton = this.state.callState === CallState.Connected ? <ContextMenuButton
            className="mx_CallView_callControls_button mx_CallView_callControls_dialpad"
            inputRef={this.dialpadButton}
            onClick={this.onDialpadClick}
            isExpanded={this.state.showDialpad}
        /> : <div className="mx_CallView_callControls_button mx_CallView_callControls_button_dialpad_hidden" />;

        const contextMenuButton = this.state.callState === CallState.Connected ? <ContextMenuButton
            className="mx_CallView_callControls_button mx_CallView_callControls_button_more"
            onClick={this.onMoreClick}
            inputRef={this.contextMenuButton}
            isExpanded={this.state.showMoreMenu}
        /> : <div className="mx_CallView_callControls_button mx_CallView_callControls_button_more_hidden" />;

        // in the near future, the dial pad button will go on the left. For now, it's the nothing button
        // because something needs to have margin-right: auto to make the alignment correct.
        const callControls = <div className={callControlsClasses}>
            {dialpadButton}
            <AccessibleButton
                className={micClasses}
                onClick={this.onMicMuteClick}
            />
            <AccessibleButton
                className="mx_CallView_callControls_button mx_CallView_callControls_button_hangup"
                onClick={() => {
                    dis.dispatch({
                        action: 'hangup',
                        room_id: callRoomId,
                    });
                }}
            />
            {vidMuteButton}
            <div className={micCacheClasses} />
            <div className={vidCacheClasses} />
            {contextMenuButton}
        </div>;

        const avatarSize = this.props.pipMode ? 76 : 160;

        // The 'content' for the call, ie. the videos for a video call and profile picture
        // for voice calls (fills the bg)
        let contentView: React.ReactNode;

        const transfereeCall = CallHandler.sharedInstance().getTransfereeForCallId(this.props.call.callId);
        const isOnHold = this.state.isLocalOnHold || this.state.isRemoteOnHold;
        let holdTransferContent;
        if (transfereeCall) {
            const transferTargetRoom = MatrixClientPeg.get().getRoom(
                CallHandler.sharedInstance().roomIdForCall(this.props.call),
            );
            const transferTargetName = transferTargetRoom ? transferTargetRoom.name : _t("unknown person");

            const transfereeRoom = MatrixClientPeg.get().getRoom(
                CallHandler.sharedInstance().roomIdForCall(transfereeCall),
            );
            const transfereeName = transfereeRoom ? transfereeRoom.name : _t("unknown person");

            holdTransferContent = <div className="mx_CallView_holdTransferContent">
                {_t(
                    "Consulting with %(transferTarget)s. <a>Transfer to %(transferee)s</a>",
                    {
                        transferTarget: transferTargetName,
                        transferee: transfereeName,
                    },
                    {
                        a: sub => <AccessibleButton kind="link" onClick={this.onTransferClick}>{sub}</AccessibleButton>,
                    },
                )}
            </div>;
        } else if (isOnHold) {
            let onHoldText = null;
            if (this.state.isRemoteOnHold) {
                const holdString = CallHandler.sharedInstance().hasAnyUnheldCall() ?
                    _td("You held the call <a>Switch</a>") : _td("You held the call <a>Resume</a>");
                onHoldText = _t(holdString, {}, {
                    a: sub => <AccessibleButton kind="link" onClick={this.onCallResumeClick}>
                        {sub}
                    </AccessibleButton>,
                });
            } else if (this.state.isLocalOnHold) {
                onHoldText = _t("%(peerName)s held the call", {
                    peerName: this.props.call.getOpponentMember().name,
                });
            }
            holdTransferContent = <div className="mx_CallView_holdTransferContent">
                {onHoldText}
            </div>;
        }

        // This is a bit messy. I can't see a reason to have two onHold/transfer screens
        if (isOnHold || transfereeCall) {
            if (this.props.call.type === CallType.Video) {
                const containerClasses = classNames({
                    mx_CallView_content: true,
                    mx_CallView_video: true,
                    mx_CallView_video_hold: isOnHold,
                });
                let onHoldBackground = null;
                const backgroundStyle: CSSProperties = {};
                const backgroundAvatarUrl = avatarUrlForMember(
                // is it worth getting the size of the div to pass here?
                    this.props.call.getOpponentMember(), 1024, 1024, 'crop',
                );
                backgroundStyle.backgroundImage = 'url(' + backgroundAvatarUrl + ')';
                onHoldBackground = <div className="mx_CallView_video_holdBackground" style={backgroundStyle} />;

<<<<<<< HEAD
            contentView = <div className={containerClasses} ref={this.contentRef} onMouseMove={this.onMouseMove}>
                {onHoldBackground}
                <VideoFeed type={VideoFeedType.Remote} call={this.props.call} onResize={this.props.onResize} />
                {localVideoFeed}
                {holdTransferContent}
                {callControls}
            </div>;
        } else {
            const normalAvatarSize = window.innerHeight <= 768 ? 120 : 160;
            const avatarSize = this.props.pipMode ? 76 : normalAvatarSize;
=======
                contentView = (
                    <div className={containerClasses} ref={this.contentRef} onMouseMove={this.onMouseMove}>
                        {onHoldBackground}
                        {holdTransferContent}
                        {callControls}
                    </div>
                );
            } else {
                const classes = classNames({
                    mx_CallView_content: true,
                    mx_CallView_voice: true,
                    mx_CallView_voice_hold: isOnHold,
                });

                contentView =(
                    <div className={classes} onMouseMove={this.onMouseMove}>
                        <div className="mx_CallView_voice_avatarsContainer">
                            <div
                                className="mx_CallView_voice_avatarContainer"
                                style={{width: avatarSize, height: avatarSize}}
                            >
                                <RoomAvatar
                                    room={callRoom}
                                    height={avatarSize}
                                    width={avatarSize}
                                />
                            </div>
                        </div>
                        {holdTransferContent}
                        {callControls}
                    </div>
                );
            }
        } else if (this.props.call.noIncomingFeeds()) {
            // Here we're reusing the css classes from voice on hold, because
            // I am lazy. If this gets merged, the CallView might be subject
            // to change anyway - I might take an axe to this file in order to
            // try to get other things working
>>>>>>> c2ae6c27
            const classes = classNames({
                mx_CallView_content: true,
                mx_CallView_voice: true,
            });

            const feeds = this.props.call.getLocalFeeds().map((feed, i) => {
                // Here we check to hide local audio feeds to achieve the same UI/UX
                // as before. But once again this might be subject to change
                if (feed.isVideoMuted()) return;
                return (
                    <VideoFeed
                        key={i}
                        feed={feed}
                        call={this.props.call}
                        pipMode={this.props.pipMode}
                        onResize={this.props.onResize}
                    />
                );
            });

            // Saying "Connecting" here isn't really true, but the best thing
            // I can come up with, but this might be subject to change as well
            contentView = <div className={classes} onMouseMove={this.onMouseMove}>
                {feeds}
                <div className="mx_CallView_voice_avatarsContainer">
                    <div className="mx_CallView_voice_avatarContainer" style={{width: avatarSize, height: avatarSize}}>
                        <RoomAvatar
                            room={callRoom}
                            height={avatarSize}
                            width={avatarSize}
                        />
                    </div>
                </div>
                <div className="mx_CallView_holdTransferContent">{_t("Connecting")}</div>
                {callControls}
            </div>;
        } else {
            const containerClasses = classNames({
                mx_CallView_content: true,
                mx_CallView_video: true,
            });

            // TODO: Later the CallView should probably be reworked to support
            // any number of feeds but now we can always expect there to be two
            // feeds. This is because the js-sdk ignores any new incoming streams
            const feeds = this.state.feeds.map((feed, i) => {
                // Here we check to hide local audio feeds to achieve the same UI/UX
                // as before. But once again this might be subject to change
                if (feed.isVideoMuted() && feed.isLocal()) return;
                return (
                    <VideoFeed
                        key={i}
                        feed={feed}
                        call={this.props.call}
                        pipMode={this.props.pipMode}
                        onResize={this.props.onResize}
                    />
                );
            });

            contentView = <div className={containerClasses} ref={this.contentRef} onMouseMove={this.onMouseMove}>
                {feeds}
                {callControls}
            </div>;
        }

        const callTypeText = this.props.call.type === CallType.Video ? _t("Video Call") : _t("Voice Call");
        let myClassName;

        let fullScreenButton;
        if (this.props.call.type === CallType.Video && !this.props.pipMode) {
            fullScreenButton = <div className="mx_CallView_header_button mx_CallView_header_button_fullscreen"
                onClick={this.onFullscreenClick} title={_t("Fill Screen")}
            />;
        }

        let expandButton;
        if (this.props.pipMode) {
            expandButton = <div className="mx_CallView_header_button mx_CallView_header_button_expand"
                onClick={this.onExpandClick} title={_t("Return to call")}
            />;
        }

        const headerControls = <div className="mx_CallView_header_controls">
            {fullScreenButton}
            {expandButton}
        </div>;

        let header: React.ReactNode;
        if (!this.props.pipMode) {
            header = <div className="mx_CallView_header">
                <div className="mx_CallView_header_phoneIcon"></div>
                <span className="mx_CallView_header_callType">{callTypeText}</span>
                {headerControls}
            </div>;
            myClassName = 'mx_CallView_large';
        } else {
            let secondaryCallInfo;
            if (this.props.secondaryCall) {
                secondaryCallInfo = <span className="mx_CallView_header_secondaryCallInfo">
                    <AccessibleButton element='span' onClick={this.onSecondaryRoomAvatarClick}>
                        <RoomAvatar room={secCallRoom} height={16} width={16} />
                        <span className="mx_CallView_secondaryCall_roomName">
                            {_t("%(name)s on hold", { name: secCallRoom.name })}
                        </span>
                    </AccessibleButton>
                </span>;
            }

            header = <div className="mx_CallView_header">
                <AccessibleButton onClick={this.onRoomAvatarClick}>
                    <RoomAvatar room={callRoom} height={32} width={32} />
                </AccessibleButton>
                <div className="mx_CallView_header_callInfo">
                    <div className="mx_CallView_header_roomName">{callRoom.name}</div>
                    <div className="mx_CallView_header_callTypeSmall">
                        {callTypeText}
                        {secondaryCallInfo}
                    </div>
                </div>
                {headerControls}
            </div>;
            myClassName = 'mx_CallView_pip';
        }

        return <div className={"mx_CallView " + myClassName}>
            {header}
            {contentView}
            {dialPad}
            {contextMenu}
        </div>;
    }
}<|MERGE_RESOLUTION|>--- conflicted
+++ resolved
@@ -551,18 +551,6 @@
                 backgroundStyle.backgroundImage = 'url(' + backgroundAvatarUrl + ')';
                 onHoldBackground = <div className="mx_CallView_video_holdBackground" style={backgroundStyle} />;
 
-<<<<<<< HEAD
-            contentView = <div className={containerClasses} ref={this.contentRef} onMouseMove={this.onMouseMove}>
-                {onHoldBackground}
-                <VideoFeed type={VideoFeedType.Remote} call={this.props.call} onResize={this.props.onResize} />
-                {localVideoFeed}
-                {holdTransferContent}
-                {callControls}
-            </div>;
-        } else {
-            const normalAvatarSize = window.innerHeight <= 768 ? 120 : 160;
-            const avatarSize = this.props.pipMode ? 76 : normalAvatarSize;
-=======
                 contentView = (
                     <div className={containerClasses} ref={this.contentRef} onMouseMove={this.onMouseMove}>
                         {onHoldBackground}
@@ -601,7 +589,6 @@
             // I am lazy. If this gets merged, the CallView might be subject
             // to change anyway - I might take an axe to this file in order to
             // try to get other things working
->>>>>>> c2ae6c27
             const classes = classNames({
                 mx_CallView_content: true,
                 mx_CallView_voice: true,
