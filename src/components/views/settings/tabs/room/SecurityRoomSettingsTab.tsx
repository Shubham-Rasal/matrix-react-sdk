/*
Copyright 2019-2021 The Matrix.org Foundation C.I.C.

Licensed under the Apache License, Version 2.0 (the "License");
you may not use this file except in compliance with the License.
You may obtain a copy of the License at

    http://www.apache.org/licenses/LICENSE-2.0

Unless required by applicable law or agreed to in writing, software
distributed under the License is distributed on an "AS IS" BASIS,
WITHOUT WARRANTIES OR CONDITIONS OF ANY KIND, either express or implied.
See the License for the specific language governing permissions and
limitations under the License.
*/

import React from 'react';
import { GuestAccess, HistoryVisibility, JoinRule, RestrictedAllowType } from "matrix-js-sdk/src/@types/partials";
import { IContent, MatrixEvent } from "matrix-js-sdk/src/models/event";
import { EventType } from 'matrix-js-sdk/src/@types/event';

import { _t } from "../../../../../languageHandler";
import { MatrixClientPeg } from "../../../../../MatrixClientPeg";
import LabelledToggleSwitch from "../../../elements/LabelledToggleSwitch";
import Modal from "../../../../../Modal";
import QuestionDialog from "../../../dialogs/QuestionDialog";
import StyledRadioGroup, { IDefinition } from '../../../elements/StyledRadioGroup';
import { SettingLevel } from "../../../../../settings/SettingLevel";
import SettingsStore from "../../../../../settings/SettingsStore";
import { UIFeature } from "../../../../../settings/UIFeature";
import { replaceableComponent } from "../../../../../utils/replaceableComponent";
import AccessibleButton from "../../../elements/AccessibleButton";
import SpaceStore from "../../../../../stores/SpaceStore";
import RoomAvatar from "../../../avatars/RoomAvatar";
import ManageRestrictedJoinRuleDialog from '../../../dialogs/ManageRestrictedJoinRuleDialog';
import RoomUpgradeWarningDialog from '../../../dialogs/RoomUpgradeWarningDialog';
import { upgradeRoom } from "../../../../../utils/RoomUpgrade";
import { arrayHasDiff } from "../../../../../utils/arrays";
import SettingsFlag from '../../../elements/SettingsFlag';

interface IProps {
    roomId: string;
}

interface IState {
    joinRule: JoinRule;
    restrictedAllowRoomIds?: string[];
    guestAccess: GuestAccess;
    history: HistoryVisibility;
    hasAliases: boolean;
    encrypted: boolean;
    roomSupportsRestricted?: boolean;
    preferredRestrictionVersion?: string;
    showAdvancedSection: boolean;
}

@replaceableComponent("views.settings.tabs.room.SecurityRoomSettingsTab")
export default class SecurityRoomSettingsTab extends React.Component<IProps, IState> {
    constructor(props) {
        super(props);

        this.state = {
            joinRule: JoinRule.Invite,
            guestAccess: GuestAccess.Forbidden,
            history: HistoryVisibility.Shared,
            hasAliases: false,
            encrypted: false,
            showAdvancedSection: false,
        };
    }

    // TODO: [REACT-WARNING] Move this to constructor
<<<<<<< HEAD
    UNSAFE_componentWillMount() { // eslint-disable-line camelcase
        const cli = MatrixClientPeg.get();
        cli.on("RoomState.events", this.onStateEvent);
=======
    async UNSAFE_componentWillMount() { // eslint-disable-line
        MatrixClientPeg.get().on("RoomState.events", this.onStateEvent);
>>>>>>> dfa85b00

        const room = cli.getRoom(this.props.roomId);
        const state = room.currentState;

        const joinRuleEvent = state.getStateEvents(EventType.RoomJoinRules, "");
        const joinRule: JoinRule = this.pullContentPropertyFromEvent<JoinRule>(
            joinRuleEvent,
            'join_rule',
            JoinRule.Invite,
        );
        const restrictedAllowRoomIds = joinRule === JoinRule.Restricted
            ? joinRuleEvent?.getContent().allow
                ?.filter(a => a.type === RestrictedAllowType.RoomMembership)
                ?.map(a => a.room_id)
            : undefined;

        const guestAccess: GuestAccess = this.pullContentPropertyFromEvent<GuestAccess>(
            state.getStateEvents(EventType.RoomGuestAccess, ""),
            'guest_access',
            GuestAccess.Forbidden,
        );
        const history: HistoryVisibility = this.pullContentPropertyFromEvent<HistoryVisibility>(
            state.getStateEvents(EventType.RoomHistoryVisibility, ""),
            'history_visibility',
            HistoryVisibility.Shared,
        );

        const encrypted = MatrixClientPeg.get().isRoomEncrypted(this.props.roomId);
        const restrictedRoomCapabilities = SpaceStore.instance.restrictedJoinRuleSupport;
        const roomSupportsRestricted = Array.isArray(restrictedRoomCapabilities?.support)
            && restrictedRoomCapabilities.support.includes(room.getVersion());
        const preferredRestrictionVersion = roomSupportsRestricted ? undefined : restrictedRoomCapabilities?.preferred;
        this.setState({ joinRule, restrictedAllowRoomIds, guestAccess, history, encrypted,
            roomSupportsRestricted, preferredRestrictionVersion });

        this.hasAliases().then(hasAliases => this.setState({ hasAliases }));
    }

    private pullContentPropertyFromEvent<T>(event: MatrixEvent, key: string, defaultValue: T): T {
        return event?.getContent()[key] || defaultValue;
    }

    componentWillUnmount() {
        MatrixClientPeg.get().removeListener("RoomState.events", this.onStateEvent);
    }

    private onStateEvent = (e: MatrixEvent) => {
        const refreshWhenTypes: EventType[] = [
            EventType.RoomJoinRules,
            EventType.RoomGuestAccess,
            EventType.RoomHistoryVisibility,
            EventType.RoomEncryption,
        ];
        if (refreshWhenTypes.includes(e.getType() as EventType)) this.forceUpdate();
    };

    private onEncryptionChange = () => {
        Modal.createTrackedDialog('Enable encryption', '', QuestionDialog, {
            title: _t('Enable encryption?'),
            description: _t(
                "Once enabled, encryption for a room cannot be disabled. Messages sent in an encrypted " +
                "room cannot be seen by the server, only by the participants of the room. Enabling encryption " +
                "may prevent many bots and bridges from working correctly. <a>Learn more about encryption.</a>",
                {},
                {
                    a: sub => <a href="https://element.io/help#encryption"
                        rel="noreferrer noopener" target="_blank"
                    >{ sub }</a>,
                },
            ),
            onFinished: (confirm) => {
                if (!confirm) {
                    this.setState({ encrypted: false });
                    return;
                }

                const beforeEncrypted = this.state.encrypted;
                this.setState({ encrypted: true });
                MatrixClientPeg.get().sendStateEvent(
                    this.props.roomId, EventType.RoomEncryption,
                    { algorithm: "m.megolm.v1.aes-sha2" },
                ).catch((e) => {
                    console.error(e);
                    this.setState({ encrypted: beforeEncrypted });
                });
            },
        });
    };

    private onJoinRuleChange = async (joinRule: JoinRule) => {
        const beforeJoinRule = this.state.joinRule;

        let restrictedAllowRoomIds: string[];
        if (joinRule === JoinRule.Restricted) {
            const matrixClient = MatrixClientPeg.get();
            const roomId = this.props.roomId;
            const room = matrixClient.getRoom(roomId);

            if (beforeJoinRule === JoinRule.Restricted || this.state.roomSupportsRestricted) {
                // Have the user pick which spaces to allow joins from
                restrictedAllowRoomIds = await this.editRestrictedRoomIds();
                if (!Array.isArray(restrictedAllowRoomIds)) return;
            } else if (this.state.preferredRestrictionVersion) {
                // Block this action on a room upgrade otherwise it'd make their room unjoinable
                const targetVersion = this.state.preferredRestrictionVersion;
                Modal.createTrackedDialog('Restricted join rule upgrade', '', RoomUpgradeWarningDialog, {
                    roomId,
                    targetVersion,
                    description: _t("This upgrade will allow members of selected spaces " +
                        "access to this room without an invite."),
                    onFinished: (resp) => {
                        if (!resp?.continue) return;
                        upgradeRoom(room, targetVersion, resp.invite);
                    },
                });
                return;
            }
        }

        if (beforeJoinRule === joinRule && !restrictedAllowRoomIds) return;

        const content: IContent = {
            join_rule: joinRule,
        };

        // pre-set the accepted spaces with the currently viewed one as per the microcopy
        if (joinRule === JoinRule.Restricted) {
            content.allow = restrictedAllowRoomIds.map(roomId => ({
                "type": RestrictedAllowType.RoomMembership,
                "room_id": roomId,
            }));
        }

        this.setState({ joinRule, restrictedAllowRoomIds });

        const client = MatrixClientPeg.get();
        client.sendStateEvent(this.props.roomId, EventType.RoomJoinRules, content, "").catch((e) => {
            console.error(e);
            this.setState({
                joinRule: beforeJoinRule,
                restrictedAllowRoomIds: undefined,
            });
        });
    };

    private onRestrictedRoomIdsChange = (restrictedAllowRoomIds: string[]) => {
        const beforeRestrictedAllowRoomIds = this.state.restrictedAllowRoomIds;
        if (!arrayHasDiff(beforeRestrictedAllowRoomIds || [], restrictedAllowRoomIds)) return;
        this.setState({ restrictedAllowRoomIds });

        const client = MatrixClientPeg.get();
        client.sendStateEvent(this.props.roomId, EventType.RoomJoinRules, {
            join_rule: JoinRule.Restricted,
            allow: restrictedAllowRoomIds.map(roomId => ({
                "type": RestrictedAllowType.RoomMembership,
                "room_id": roomId,
            })),
        }, "").catch((e) => {
            console.error(e);
            this.setState({ restrictedAllowRoomIds: beforeRestrictedAllowRoomIds });
        });
    };

    private onGuestAccessChange = (allowed: boolean) => {
        const guestAccess = allowed ? GuestAccess.CanJoin : GuestAccess.Forbidden;
        const beforeGuestAccess = this.state.guestAccess;
        if (beforeGuestAccess === guestAccess) return;

        this.setState({ guestAccess });

        const client = MatrixClientPeg.get();
        client.sendStateEvent(this.props.roomId, EventType.RoomGuestAccess, {
            guest_access: guestAccess,
        }, "").catch((e) => {
            console.error(e);
            this.setState({ guestAccess: beforeGuestAccess });
        });
    };

    private onHistoryRadioToggle = (history: HistoryVisibility) => {
        const beforeHistory = this.state.history;
        if (beforeHistory === history) return;

        this.setState({ history: history });
        MatrixClientPeg.get().sendStateEvent(this.props.roomId, EventType.RoomHistoryVisibility, {
            history_visibility: history,
        }, "").catch((e) => {
            console.error(e);
            this.setState({ history: beforeHistory });
        });
    };

    private updateBlacklistDevicesFlag = (checked: boolean) => {
        MatrixClientPeg.get().getRoom(this.props.roomId).setBlacklistUnverifiedDevices(checked);
    };

    private async hasAliases(): Promise<boolean> {
        const cli = MatrixClientPeg.get();
        if (await cli.doesServerSupportUnstableFeature("org.matrix.msc2432")) {
            const response = await cli.unstableGetLocalAliases(this.props.roomId);
            const localAliases = response.aliases;
            return Array.isArray(localAliases) && localAliases.length !== 0;
        } else {
            const room = cli.getRoom(this.props.roomId);
            const aliasEvents = room.currentState.getStateEvents(EventType.RoomAliases) || [];
            const hasAliases = !!aliasEvents.find((ev) => (ev.getContent().aliases || []).length > 0);
            return hasAliases;
        }
    }

    private editRestrictedRoomIds = async (): Promise<string[] | undefined> => {
        let selected = this.state.restrictedAllowRoomIds;
        if (!selected?.length && SpaceStore.instance.activeSpace) {
            selected = [SpaceStore.instance.activeSpace.roomId];
        }

        const matrixClient = MatrixClientPeg.get();
        const { finished } = Modal.createTrackedDialog('Edit restricted', '', ManageRestrictedJoinRuleDialog, {
            matrixClient,
            room: matrixClient.getRoom(this.props.roomId),
            selected,
        }, "mx_ManageRestrictedJoinRuleDialog_wrapper");

        const [restrictedAllowRoomIds] = await finished;
        return restrictedAllowRoomIds;
    };

    private onEditRestrictedClick = async () => {
        const restrictedAllowRoomIds = await this.editRestrictedRoomIds();
        if (!Array.isArray(restrictedAllowRoomIds)) return;
        if (restrictedAllowRoomIds.length > 0) {
            this.onRestrictedRoomIdsChange(restrictedAllowRoomIds);
        } else {
            this.onJoinRuleChange(JoinRule.Invite);
        }
    };

    private renderJoinRule() {
        const client = MatrixClientPeg.get();
        const room = client.getRoom(this.props.roomId);
        const joinRule = this.state.joinRule;

        const canChangeJoinRule = room.currentState.mayClientSendStateEvent(EventType.RoomJoinRules, client);

        let aliasWarning = null;
        if (joinRule === JoinRule.Public && !this.state.hasAliases) {
            aliasWarning = (
                <div className='mx_SecurityRoomSettingsTab_warning'>
                    <img src={require("../../../../../../res/img/warning.svg")} width={15} height={15} />
                    <span>
<<<<<<< HEAD
                        {_t("To link to this room, please add an address.")}
=======
                        { _t("Guests cannot join this room even if explicitly invited.") }&nbsp;
                        <a href="" onClick={this.fixGuestAccess}>{ _t("Click here to fix") }</a>
>>>>>>> dfa85b00
                    </span>
                </div>
            );
        }

        const radioDefinitions: IDefinition<JoinRule>[] = [{
            value: JoinRule.Invite,
            label: _t("Private (invite only)"),
            description: _t("Only invited people can join."),
            checked: this.state.joinRule === JoinRule.Invite
                || (this.state.joinRule === JoinRule.Restricted && !this.state.restrictedAllowRoomIds?.length),
        }, {
            value: JoinRule.Public,
            label: _t("Public"),
            description: _t("Anyone can find and join."),
        }];

        if (this.state.roomSupportsRestricted ||
            this.state.preferredRestrictionVersion ||
            joinRule === JoinRule.Restricted
        ) {
            let upgradeRequiredPill;
            if (this.state.preferredRestrictionVersion) {
                upgradeRequiredPill = <span className="mx_SecurityRoomSettingsTab_upgradeRequired">
                    { _t("Upgrade required") }
                </span>;
            }

            let description;
            if (joinRule === JoinRule.Restricted && this.state.restrictedAllowRoomIds?.length) {
                const shownSpaces = this.state.restrictedAllowRoomIds
                    .map(roomId => client.getRoom(roomId))
                    .filter(room => room?.isSpaceRoom())
                    .slice(0, 4);

                let moreText;
                if (shownSpaces.length < this.state.restrictedAllowRoomIds.length) {
                    if (shownSpaces.length > 0) {
                        moreText = _t("& %(count)s more", {
                            count: this.state.restrictedAllowRoomIds.length - shownSpaces.length,
                        });
                    } else {
                        moreText = _t("Currently, %(count)s spaces have access", {
                            count: this.state.restrictedAllowRoomIds.length,
                        });
                    }
                }

                description = <div>
                    <span>
<<<<<<< HEAD
                        { _t("Anyone in a space can find and join. <a>Edit which spaces can access here.</a>", {}, {
                            a: sub => <AccessibleButton
                                disabled={!canChangeJoinRule}
                                onClick={this.onEditRestrictedClick}
                                kind="link"
                            >
                                { sub }
                            </AccessibleButton>,
                        }) }
=======
                        { _t("To link to this room, please add an address.") }
>>>>>>> dfa85b00
                    </span>

                    <div className="mx_SecurityRoomSettingsTab_spacesWithAccess">
                        <h4>{ _t("Spaces with access") }</h4>
                        { shownSpaces.map(room => {
                            return <span key={room.roomId}>
                                <RoomAvatar room={room} height={32} width={32} />
                                { room.name }
                            </span>;
                        })}
                        { moreText && <span>{ moreText }</span> }
                    </div>
                </div>;
            } else if (SpaceStore.instance.activeSpace) {
                description = _t("Anyone in %(spaceName)s can find and join. You can select other spaces too.", {
                    spaceName: SpaceStore.instance.activeSpace.name,
                });
            } else {
                description = _t("Anyone in a space can find and join. You can select multiple spaces.");
            }

            radioDefinitions.splice(1, 0, {
                value: JoinRule.Restricted,
                label: <>
                    { _t("Space members") }
                    { upgradeRequiredPill }
                </>,
                description,
                // if there are 0 allowed spaces then render it as invite only instead
                checked: this.state.joinRule === JoinRule.Restricted && !!this.state.restrictedAllowRoomIds?.length,
            });
        }

        return (
<<<<<<< HEAD
            <div className="mx_SecurityRoomSettingsTab_joinRule">
                <div className="mx_SettingsTab_subsectionText">
                    <span>{ _t("Decide who can view and join %(roomName)s.", {
                        roomName: client.getRoom(this.props.roomId)?.name,
                    }) }</span>
                </div>
=======
            <div>
                { guestWarning }
>>>>>>> dfa85b00
                { aliasWarning }
                <StyledRadioGroup
                    name="joinRule"
                    value={joinRule}
                    onChange={this.onJoinRuleChange}
                    definitions={radioDefinitions}
                    disabled={!canChangeJoinRule}
                />
            </div>
        );
    }

    private renderHistory() {
        const client = MatrixClientPeg.get();
        const history = this.state.history;
        const state = client.getRoom(this.props.roomId).currentState;
        const canChangeHistory = state.mayClientSendStateEvent(EventType.RoomHistoryVisibility, client);

        const options = [
            {
                value: HistoryVisibility.Shared,
                label: _t('Members only (since the point in time of selecting this option)'),
            },
            {
                value: HistoryVisibility.Invited,
                label: _t('Members only (since they were invited)'),
            },
            {
                value: HistoryVisibility.Joined,
                label: _t('Members only (since they joined)'),
            },
        ];

        // World readable doesn't make sense for encrypted rooms
        if (!this.state.encrypted || history === HistoryVisibility.WorldReadable) {
            options.unshift({
                value: HistoryVisibility.WorldReadable,
                label: _t("Anyone"),
            });
        }

        return (
            <div>
                <div>
                    { _t('Changes to who can read history will only apply to future messages in this room. ' +
                        'The visibility of existing history will be unchanged.') }
                </div>
                <StyledRadioGroup
                    name="historyVis"
                    value={history}
                    onChange={this.onHistoryRadioToggle}
                    disabled={!canChangeHistory}
                    definitions={options}
                />
            </div>
        );
    }

    private toggleAdvancedSection = () => {
        this.setState({ showAdvancedSection: !this.state.showAdvancedSection });
    };

    private renderAdvanced() {
        const client = MatrixClientPeg.get();
        const guestAccess = this.state.guestAccess;
        const state = client.getRoom(this.props.roomId).currentState;
        const canSetGuestAccess = state.mayClientSendStateEvent(EventType.RoomGuestAccess, client);

        return <div className="mx_SettingsTab_section">
            <LabelledToggleSwitch
                value={guestAccess === GuestAccess.CanJoin}
                onChange={this.onGuestAccessChange}
                disabled={!canSetGuestAccess}
                label={_t("Enable guest access")}
            />
            <p>
                { _t("People with supported clients will be able to join " +
                    "the room without having a registered account.") }
            </p>
        </div>;
    }

    render() {
        const client = MatrixClientPeg.get();
        const room = client.getRoom(this.props.roomId);
        const isEncrypted = this.state.encrypted;
        const hasEncryptionPermission = room.currentState.mayClientSendStateEvent(EventType.RoomEncryption, client);
        const canEnableEncryption = !isEncrypted && hasEncryptionPermission;

        let encryptionSettings = null;
        if (isEncrypted && SettingsStore.isEnabled("blacklistUnverifiedDevices")) {
            encryptionSettings = <SettingsFlag
                name="blacklistUnverifiedDevices"
                level={SettingLevel.ROOM_DEVICE}
                onChange={this.updateBlacklistDevicesFlag}
                roomId={this.props.roomId}
            />;
        }

        let historySection = (<>
            <span className='mx_SettingsTab_subheading'>{ _t("Who can read history?") }</span>
            <div className='mx_SettingsTab_section mx_SettingsTab_subsectionText'>
                { this.renderHistory() }
            </div>
        </>);
        if (!SettingsStore.getValue(UIFeature.RoomHistorySettings)) {
            historySection = null;
        }

        return (
            <div className="mx_SettingsTab mx_SecurityRoomSettingsTab">
                <div className="mx_SettingsTab_heading">{ _t("Security & Privacy") }</div>

                <span className='mx_SettingsTab_subheading'>{ _t("Encryption") }</span>
                <div className='mx_SettingsTab_section mx_SecurityRoomSettingsTab_encryptionSection'>
                    <div>
                        <div className='mx_SettingsTab_subsectionText'>
                            <span>{ _t("Once enabled, encryption cannot be disabled.") }</span>
                        </div>
                        <LabelledToggleSwitch
                            value={isEncrypted}
                            onChange={this.onEncryptionChange}
                            label={_t("Encrypted")}
                            disabled={!canEnableEncryption}
                        />
                    </div>
                    { encryptionSettings }
                </div>

<<<<<<< HEAD
                <span className='mx_SettingsTab_subheading'>{_t("Access")}</span>
                <div className='mx_SettingsTab_section mx_SettingsTab_subsectionText'>
                    { this.renderJoinRule() }
                </div>

                <AccessibleButton
                    onClick={this.toggleAdvancedSection}
                    kind="link"
                    className="mx_SettingsTab_showAdvanced"
                >
                    { this.state.showAdvancedSection ? _t("Hide advanced") : _t("Show advanced") }
                </AccessibleButton>
                { this.state.showAdvancedSection && this.renderAdvanced() }

=======
                <span className='mx_SettingsTab_subheading'>{ _t("Who can access this room?") }</span>
                <div className='mx_SettingsTab_section mx_SettingsTab_subsectionText'>
                    { this.renderRoomAccess() }
                </div>

>>>>>>> dfa85b00
                { historySection }
            </div>
        );
    }
}<|MERGE_RESOLUTION|>--- conflicted
+++ resolved
@@ -70,14 +70,9 @@
     }
 
     // TODO: [REACT-WARNING] Move this to constructor
-<<<<<<< HEAD
-    UNSAFE_componentWillMount() { // eslint-disable-line camelcase
+    UNSAFE_componentWillMount() { // eslint-disable-line
         const cli = MatrixClientPeg.get();
         cli.on("RoomState.events", this.onStateEvent);
-=======
-    async UNSAFE_componentWillMount() { // eslint-disable-line
-        MatrixClientPeg.get().on("RoomState.events", this.onStateEvent);
->>>>>>> dfa85b00
 
         const room = cli.getRoom(this.props.roomId);
         const state = room.currentState;
@@ -328,12 +323,7 @@
                 <div className='mx_SecurityRoomSettingsTab_warning'>
                     <img src={require("../../../../../../res/img/warning.svg")} width={15} height={15} />
                     <span>
-<<<<<<< HEAD
-                        {_t("To link to this room, please add an address.")}
-=======
-                        { _t("Guests cannot join this room even if explicitly invited.") }&nbsp;
-                        <a href="" onClick={this.fixGuestAccess}>{ _t("Click here to fix") }</a>
->>>>>>> dfa85b00
+                        { _t("To link to this room, please add an address.") }
                     </span>
                 </div>
             );
@@ -384,7 +374,6 @@
 
                 description = <div>
                     <span>
-<<<<<<< HEAD
                         { _t("Anyone in a space can find and join. <a>Edit which spaces can access here.</a>", {}, {
                             a: sub => <AccessibleButton
                                 disabled={!canChangeJoinRule}
@@ -394,9 +383,6 @@
                                 { sub }
                             </AccessibleButton>,
                         }) }
-=======
-                        { _t("To link to this room, please add an address.") }
->>>>>>> dfa85b00
                     </span>
 
                     <div className="mx_SecurityRoomSettingsTab_spacesWithAccess">
@@ -431,17 +417,12 @@
         }
 
         return (
-<<<<<<< HEAD
             <div className="mx_SecurityRoomSettingsTab_joinRule">
                 <div className="mx_SettingsTab_subsectionText">
                     <span>{ _t("Decide who can view and join %(roomName)s.", {
                         roomName: client.getRoom(this.props.roomId)?.name,
                     }) }</span>
                 </div>
-=======
-            <div>
-                { guestWarning }
->>>>>>> dfa85b00
                 { aliasWarning }
                 <StyledRadioGroup
                     name="joinRule"
@@ -571,8 +552,7 @@
                     { encryptionSettings }
                 </div>
 
-<<<<<<< HEAD
-                <span className='mx_SettingsTab_subheading'>{_t("Access")}</span>
+                <span className='mx_SettingsTab_subheading'>{ _t("Access") }</span>
                 <div className='mx_SettingsTab_section mx_SettingsTab_subsectionText'>
                     { this.renderJoinRule() }
                 </div>
@@ -586,13 +566,6 @@
                 </AccessibleButton>
                 { this.state.showAdvancedSection && this.renderAdvanced() }
 
-=======
-                <span className='mx_SettingsTab_subheading'>{ _t("Who can access this room?") }</span>
-                <div className='mx_SettingsTab_section mx_SettingsTab_subsectionText'>
-                    { this.renderRoomAccess() }
-                </div>
-
->>>>>>> dfa85b00
                 { historySection }
             </div>
         );
