/*
Copyright 2015, 2016 OpenMarket Ltd

Licensed under the Apache License, Version 2.0 (the "License");
you may not use this file except in compliance with the License.
You may obtain a copy of the License at

    http://www.apache.org/licenses/LICENSE-2.0

Unless required by applicable law or agreed to in writing, software
distributed under the License is distributed on an "AS IS" BASIS,
WITHOUT WARRANTIES OR CONDITIONS OF ANY KIND, either express or implied.
See the License for the specific language governing permissions and
limitations under the License.
*/

/*
 * Manages a list of all the currently active calls.
 *
 * This handler dispatches when voip calls are added/updated/removed from this list:
 * {
 *   action: 'call_state'
 *   room_id: <room ID of the call>
 * }
 *
 * To know the state of the call, this handler exposes a getter to
 * obtain the call for a room:
 *   var call = CallHandler.getCall(roomId)
 *   var state = call.call_state; // ringing|ringback|connected|ended|busy|stop_ringback|stop_ringing
 *
 * This handler listens for and handles the following actions:
 * {
 *   action: 'place_call',
 *   type: 'voice|video',
 *   room_id: <room that the place call button was pressed in>
 * }
 *
 * {
 *   action: 'incoming_call'
 *   call: MatrixCall
 * }
 *
 * {
 *   action: 'hangup'
 *   room_id: <room that the hangup button was pressed in>
 * }
 *
 * {
 *   action: 'answer'
 *   room_id: <room that the answer button was pressed in>
 * }
 */

import MatrixClientPeg from './MatrixClientPeg';
import PlatformPeg from './PlatformPeg';
import Modal from './Modal';
import sdk from './index';
import { _t } from './languageHandler';
import Matrix from 'matrix-js-sdk';
import dis from './dispatcher';
import SettingsStore from "./settings/SettingsStore";

global.mxCalls = {
    //room_id: MatrixCall
};
const calls = global.mxCalls;
let ConferenceHandler = null;

const audioPromises = {};

function play(audioId) {
    // TODO: Attach an invisible element for this instead
    // which listens?
    const audio = document.getElementById(audioId);
    if (audio) {
        if (audioPromises[audioId]) {
            audioPromises[audioId] = audioPromises[audioId].then(()=>{
                audio.load();
                return audio.play();
            });
        } else {
            audioPromises[audioId] = audio.play();
        }
    }
}

function pause(audioId) {
    // TODO: Attach an invisible element for this instead
    // which listens?
    const audio = document.getElementById(audioId);
    if (audio) {
        if (audioPromises[audioId]) {
            audioPromises[audioId] = audioPromises[audioId].then(()=>audio.pause());
        } else {
            // pause doesn't actually return a promise, but might as well do this for symmetry with play();
            audioPromises[audioId] = audio.pause();
        }
    }
}

function _setCallListeners(call) {
    call.on("error", function(err) {
        console.error("Call error: %s", err);
        console.error(err.stack);
        call.hangup();
        _setCallState(undefined, call.roomId, "ended");
    });
    call.on('send_event_error', function(err) {
        if (err.name === "UnknownDeviceError") {
            dis.dispatch({
                action: 'unknown_device_error',
                err: err,
                room: MatrixClientPeg.get().getRoom(call.roomId),
            });
        }
    });
    call.on("hangup", function() {
        _setCallState(undefined, call.roomId, "ended");
    });
    // map web rtc states to dummy UI state
    // ringing|ringback|connected|ended|busy|stop_ringback|stop_ringing
    call.on("state", function(newState, oldState) {
        if (newState === "ringing") {
            _setCallState(call, call.roomId, "ringing");
            pause("ringbackAudio");
        } else if (newState === "invite_sent") {
            _setCallState(call, call.roomId, "ringback");
            play("ringbackAudio");
        } else if (newState === "ended" && oldState === "connected") {
            _setCallState(undefined, call.roomId, "ended");
            pause("ringbackAudio");
            play("callendAudio");
        } else if (newState === "ended" && oldState === "invite_sent" &&
                (call.hangupParty === "remote" ||
                (call.hangupParty === "local" && call.hangupReason === "invite_timeout")
                )) {
            _setCallState(call, call.roomId, "busy");
            pause("ringbackAudio");
            play("busyAudio");
            const ErrorDialog = sdk.getComponent("dialogs.ErrorDialog");
            Modal.createTrackedDialog('Call Handler', 'Call Timeout', ErrorDialog, {
                title: _t('Call Timeout'),
                description: _t('The remote side failed to pick up') + '.',
            });
        } else if (oldState === "invite_sent") {
            _setCallState(call, call.roomId, "stop_ringback");
            pause("ringbackAudio");
        } else if (oldState === "ringing") {
            _setCallState(call, call.roomId, "stop_ringing");
            pause("ringbackAudio");
        } else if (newState === "connected") {
            _setCallState(call, call.roomId, "connected");
            pause("ringbackAudio");
        }
    });
}

function _setCallState(call, roomId, status) {
    console.log(
        "Call state in %s changed to %s (%s)", roomId, status, (call ? call.call_state : "-"),
    );
    calls[roomId] = call;

    if (status === "ringing") {
        play("ringAudio");
    } else if (call && call.call_state === "ringing") {
        pause("ringAudio");
    }

    if (call) {
        call.call_state = status;
    }
    dis.dispatch({
        action: 'call_state',
        room_id: roomId,
        state: status,
    });
}

function _onAction(payload) {
    function placeCall(newCall) {
        _setCallListeners(newCall);
        _setCallState(newCall, newCall.roomId, "ringback");
        if (payload.type === 'voice') {
            newCall.placeVoiceCall();
        } else if (payload.type === 'video') {
            newCall.placeVideoCall(
                payload.remote_element,
                payload.local_element,
            );
        } else if (payload.type === 'screensharing') {
            const screenCapErrorString = PlatformPeg.get().screenCaptureErrorString();
            if (screenCapErrorString) {
                _setCallState(undefined, newCall.roomId, "ended");
                console.log("Can't capture screen: " + screenCapErrorString);
                const ErrorDialog = sdk.getComponent("dialogs.ErrorDialog");
                Modal.createTrackedDialog('Call Handler', 'Unable to capture screen', ErrorDialog, {
                    title: _t('Unable to capture screen'),
                    description: screenCapErrorString,
                });
                return;
            }
            newCall.placeScreenSharingCall(
                payload.remote_element,
                payload.local_element,
            );
        } else {
            console.error("Unknown conf call type: %s", payload.type);
        }
    }

    switch (payload.action) {
        case 'place_call':
            if (module.exports.getAnyActiveCall()) {
                const ErrorDialog = sdk.getComponent("dialogs.ErrorDialog");
                Modal.createTrackedDialog('Call Handler', 'Existing Call', ErrorDialog, {
                    title: _t('Existing Call'),
                    description: _t('You are already in a call.'),
                });
                return; // don't allow >1 call to be placed.
            }

            // if the runtime env doesn't do VoIP, whine.
            if (!MatrixClientPeg.get().supportsVoip()) {
                const ErrorDialog = sdk.getComponent("dialogs.ErrorDialog");
                Modal.createTrackedDialog('Call Handler', 'VoIP is unsupported', ErrorDialog, {
                    title: _t('VoIP is unsupported'),
                    description: _t('You cannot place VoIP calls in this browser.'),
                });
                return;
            }

            var room = MatrixClientPeg.get().getRoom(payload.room_id);
            if (!room) {
                console.error("Room %s does not exist.", payload.room_id);
                return;
            }

            var members = room.getJoinedMembers();
            if (members.length <= 1) {
                const ErrorDialog = sdk.getComponent("dialogs.ErrorDialog");
                Modal.createTrackedDialog('Call Handler', 'Cannot place call with self', ErrorDialog, {
                    description: _t('You cannot place a call with yourself.'),
                });
                return;
            } else if (members.length === 2) {
                console.log("Place %s call in %s", payload.type, payload.room_id);
<<<<<<< HEAD
                const call = Matrix.createNewMatrixCall(MatrixClientPeg.get(), payload.room_id, {
                    forceTURN: SettingsStore.getValue('webRtcForceTURN'),
                });
=======
                const call = Matrix.createNewMatrixCall(MatrixClientPeg.get(), payload.room_id);
>>>>>>> 394e4505
                placeCall(call);
            } else { // > 2
                dis.dispatch({
                    action: "place_conference_call",
                    room_id: payload.room_id,
                    type: payload.type,
                    remote_element: payload.remote_element,
                    local_element: payload.local_element,
                });
            }
            break;
        case 'place_conference_call':
            console.log("Place conference call in %s", payload.room_id);
            if (!ConferenceHandler) {
                const ErrorDialog = sdk.getComponent("dialogs.ErrorDialog");
                Modal.createTrackedDialog('Call Handler', 'Conference call unsupported client', ErrorDialog, {
                    description: _t('Conference calls are not supported in this client'),
                });
            } else if (!MatrixClientPeg.get().supportsVoip()) {
                const ErrorDialog = sdk.getComponent("dialogs.ErrorDialog");
                Modal.createTrackedDialog('Call Handler', 'VoIP is unsupported', ErrorDialog, {
                    title: _t('VoIP is unsupported'),
                    description: _t('You cannot place VoIP calls in this browser.'),
                });
            } else if (MatrixClientPeg.get().isRoomEncrypted(payload.room_id)) {
                // Conference calls are implemented by sending the media to central
                // server which combines the audio from all the participants together
                // into a single stream. This is incompatible with end-to-end encryption
                // because a central server would be decrypting the audio for each
                // participant.
                // Therefore we disable conference calling in E2E rooms.
                const ErrorDialog = sdk.getComponent("dialogs.ErrorDialog");
                Modal.createTrackedDialog('Call Handler', 'Conference calls unsupported e2e', ErrorDialog, {
                    description: _t('Conference calls are not supported in encrypted rooms'),
                });
            } else {
                const QuestionDialog = sdk.getComponent("dialogs.QuestionDialog");
                Modal.createTrackedDialog('Call Handler', 'Conference calling in development', QuestionDialog, {
                    title: _t('Warning!'),
                    description: _t('Conference calling is in development and may not be reliable.'),
                    onFinished: (confirm)=>{
                        if (confirm) {
                            ConferenceHandler.createNewMatrixCall(
                                MatrixClientPeg.get(), payload.room_id,
                            ).done(function(call) {
                                placeCall(call);
                            }, function(err) {
                                const ErrorDialog = sdk.getComponent("dialogs.ErrorDialog");
                                console.error("Conference call failed: " + err);
                                Modal.createTrackedDialog('Call Handler', 'Failed to set up conference call', ErrorDialog, {
                                    title: _t('Failed to set up conference call'),
                                    description: _t('Conference call failed.') + ' ' + ((err && err.message) ? err.message : ''),
                                });
                            });
                        }
                    },
                });
            }
            break;
        case 'incoming_call':
            if (module.exports.getAnyActiveCall()) {
                // ignore multiple incoming calls. in future, we may want a line-1/line-2 setup.
                // we avoid rejecting with "busy" in case the user wants to answer it on a different device.
                // in future we could signal a "local busy" as a warning to the caller.
                // see https://github.com/vector-im/vector-web/issues/1964
                return;
            }

            // if the runtime env doesn't do VoIP, stop here.
            if (!MatrixClientPeg.get().supportsVoip()) {
                return;
            }

            var call = payload.call;
            _setCallListeners(call);
            _setCallState(call, call.roomId, "ringing");
            break;
        case 'hangup':
            if (!calls[payload.room_id]) {
                return; // no call to hangup
            }
            calls[payload.room_id].hangup();
            _setCallState(null, payload.room_id, "ended");
            break;
        case 'answer':
            if (!calls[payload.room_id]) {
                return; // no call to answer
            }
            calls[payload.room_id].answer();
            _setCallState(calls[payload.room_id], payload.room_id, "connected");
            dis.dispatch({
                action: "view_room",
                room_id: payload.room_id,
            });
            break;
    }
}
// FIXME: Nasty way of making sure we only register
// with the dispatcher once
if (!global.mxCallHandler) {
    dis.register(_onAction);
}

const callHandler = {
    getCallForRoom: function(roomId) {
        let call = module.exports.getCall(roomId);
        if (call) return call;

        if (ConferenceHandler) {
            call = ConferenceHandler.getConferenceCallForRoom(roomId);
        }
        if (call) return call;

        return null;
    },

    getCall: function(roomId) {
        return calls[roomId] || null;
    },

    getAnyActiveCall: function() {
        const roomsWithCalls = Object.keys(calls);
        for (let i = 0; i < roomsWithCalls.length; i++) {
            if (calls[roomsWithCalls[i]] &&
                    calls[roomsWithCalls[i]].call_state !== "ended") {
                return calls[roomsWithCalls[i]];
            }
        }
        return null;
    },

    setConferenceHandler: function(confHandler) {
        ConferenceHandler = confHandler;
    },

    getConferenceHandler: function() {
        return ConferenceHandler;
    },
};
// Only things in here which actually need to be global are the
// calls list (done separately) and making sure we only register
// with the dispatcher once (which uses this mechanism but checks
// separately). This could be tidied up.
if (global.mxCallHandler === undefined) {
    global.mxCallHandler = callHandler;
}

module.exports = global.mxCallHandler;<|MERGE_RESOLUTION|>--- conflicted
+++ resolved
@@ -58,7 +58,6 @@
 import { _t } from './languageHandler';
 import Matrix from 'matrix-js-sdk';
 import dis from './dispatcher';
-import SettingsStore from "./settings/SettingsStore";
 
 global.mxCalls = {
     //room_id: MatrixCall
@@ -245,13 +244,7 @@
                 return;
             } else if (members.length === 2) {
                 console.log("Place %s call in %s", payload.type, payload.room_id);
-<<<<<<< HEAD
-                const call = Matrix.createNewMatrixCall(MatrixClientPeg.get(), payload.room_id, {
-                    forceTURN: SettingsStore.getValue('webRtcForceTURN'),
-                });
-=======
                 const call = Matrix.createNewMatrixCall(MatrixClientPeg.get(), payload.room_id);
->>>>>>> 394e4505
                 placeCall(call);
             } else { // > 2
                 dis.dispatch({
