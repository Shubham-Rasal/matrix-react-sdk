/*
Copyright 2015, 2016 OpenMarket Ltd
Copyright 2019 New Vector Ltd
Copyright 2020 The Matrix.org Foundation C.I.C.

Licensed under the Apache License, Version 2.0 (the "License");
you may not use this file except in compliance with the License.
You may obtain a copy of the License at

    http://www.apache.org/licenses/LICENSE-2.0

Unless required by applicable law or agreed to in writing, software
distributed under the License is distributed on an "AS IS" BASIS,
WITHOUT WARRANTIES OR CONDITIONS OF ANY KIND, either express or implied.
See the License for the specific language governing permissions and
limitations under the License.
*/

import React from "react";
import { MatrixClient } from "matrix-js-sdk/src/client";
import { IUploadOpts } from "matrix-js-sdk/src/@types/requests";
<<<<<<< HEAD
import { MsgType } from "matrix-js-sdk/src/@types/event";
import { IAbortablePromise, IImageInfo } from "matrix-js-sdk/src/@types/partials";
import { logger } from "matrix-js-sdk/src/logger";
import encrypt from "browser-encrypt-attachment";
import extractPngChunks from "png-chunks-extract";
=======
import { MsgType, RelationType } from "matrix-js-sdk/src/@types/event";
>>>>>>> 2b52e17a

import { IEncryptedFile, IMediaEventInfo } from "./customisations/models/IMediaEventContent";
import dis from './dispatcher/dispatcher';
import * as sdk from './index';
import { _t } from './languageHandler';
import Modal from './Modal';
import RoomViewStore from './stores/RoomViewStore';
import Spinner from "./components/views/elements/Spinner";
import { Action } from "./dispatcher/actions";
import CountlyAnalytics from "./CountlyAnalytics";
import {
    UploadCanceledPayload,
    UploadErrorPayload,
    UploadFinishedPayload,
    UploadProgressPayload,
    UploadStartedPayload,
} from "./dispatcher/payloads/UploadPayload";
import { IUpload } from "./models/IUpload";
import { BlurhashEncoder } from "./BlurhashEncoder";
import SettingsStore from "./settings/SettingsStore";
import { decorateStartSendingTime, sendRoundTripMetric } from "./sendTimePerformanceMetrics";

<<<<<<< HEAD
=======
import { logger } from "matrix-js-sdk/src/logger";
import { IEventRelation } from "matrix-js-sdk/src";

>>>>>>> 2b52e17a
const MAX_WIDTH = 800;
const MAX_HEIGHT = 600;

// scraped out of a macOS hidpi (5660ppm) screenshot png
//                  5669 px (x-axis)      , 5669 px (y-axis)      , per metre
const PHYS_HIDPI = [0x00, 0x00, 0x16, 0x25, 0x00, 0x00, 0x16, 0x25, 0x01];

export const BLURHASH_FIELD = "xyz.amorgan.blurhash"; // MSC2448

export class UploadCanceledError extends Error {}

type ThumbnailableElement = HTMLImageElement | HTMLVideoElement;

interface IMediaConfig {
    "m.upload.size"?: number;
}

interface IContent {
    body: string;
    msgtype: string;
    info: {
        size: number;
        mimetype?: string;
    };
    file?: string;
    url?: string;
}

interface IThumbnail {
    info: {
        // eslint-disable-next-line camelcase
        thumbnail_info: {
            w: number;
            h: number;
            mimetype: string;
            size: number;
        };
        w: number;
        h: number;
        [BLURHASH_FIELD]: string;
    };
    thumbnail: Blob;
}

/**
 * Create a thumbnail for a image DOM element.
 * The image will be smaller than MAX_WIDTH and MAX_HEIGHT.
 * The thumbnail will have the same aspect ratio as the original.
 * Draws the element into a canvas using CanvasRenderingContext2D.drawImage
 * Then calls Canvas.toBlob to get a blob object for the image data.
 *
 * Since it needs to calculate the dimensions of the source image and the
 * thumbnailed image it returns an info object filled out with information
 * about the original image and the thumbnail.
 *
 * @param {HTMLElement} element The element to thumbnail.
 * @param {number} inputWidth The width of the image in the input element.
 * @param {number} inputHeight the width of the image in the input element.
 * @param {String} mimeType The mimeType to save the blob as.
 * @return {Promise} A promise that resolves with an object with an info key
 *  and a thumbnail key.
 */
async function createThumbnail(
    element: ThumbnailableElement,
    inputWidth: number,
    inputHeight: number,
    mimeType: string,
): Promise<IThumbnail> {
    let targetWidth = inputWidth;
    let targetHeight = inputHeight;
    if (targetHeight > MAX_HEIGHT) {
        targetWidth = Math.floor(targetWidth * (MAX_HEIGHT / targetHeight));
        targetHeight = MAX_HEIGHT;
    }
    if (targetWidth > MAX_WIDTH) {
        targetHeight = Math.floor(targetHeight * (MAX_WIDTH / targetWidth));
        targetWidth = MAX_WIDTH;
    }

    let canvas: HTMLCanvasElement | OffscreenCanvas;
    if (window.OffscreenCanvas) {
        canvas = new window.OffscreenCanvas(targetWidth, targetHeight);
    } else {
        canvas = document.createElement("canvas");
        canvas.width = targetWidth;
        canvas.height = targetHeight;
    }

    const context = canvas.getContext("2d");
    context.drawImage(element, 0, 0, targetWidth, targetHeight);

    let thumbnailPromise: Promise<Blob>;

    if (window.OffscreenCanvas) {
        thumbnailPromise = (canvas as OffscreenCanvas).convertToBlob({ type: mimeType });
    } else {
        thumbnailPromise = new Promise<Blob>(resolve => (canvas as HTMLCanvasElement).toBlob(resolve, mimeType));
    }

    const imageData = context.getImageData(0, 0, targetWidth, targetHeight);
    // thumbnailPromise and blurhash promise are being awaited concurrently
    const blurhash = await BlurhashEncoder.instance.getBlurhash(imageData);
    const thumbnail = await thumbnailPromise;

    return {
        info: {
            thumbnail_info: {
                w: targetWidth,
                h: targetHeight,
                mimetype: thumbnail.type,
                size: thumbnail.size,
            },
            w: inputWidth,
            h: inputHeight,
            [BLURHASH_FIELD]: blurhash,
        },
        thumbnail,
    };
}

/**
 * Load a file into a newly created image element.
 *
 * @param {File} imageFile The file to load in an image element.
 * @return {Promise} A promise that resolves with the html image element.
 */
async function loadImageElement(imageFile: File) {
    // Load the file into an html element
    const img = document.createElement("img");
    const objectUrl = URL.createObjectURL(imageFile);
    const imgPromise = new Promise((resolve, reject) => {
        img.onload = function() {
            URL.revokeObjectURL(objectUrl);
            resolve(img);
        };
        img.onerror = function(e) {
            reject(e);
        };
    });
    img.src = objectUrl;

    // check for hi-dpi PNGs and fudge display resolution as needed.
    // this is mainly needed for macOS screencaps
    let parsePromise;
    if (imageFile.type === "image/png") {
        // in practice macOS happens to order the chunks so they fall in
        // the first 0x1000 bytes (thanks to a massive ICC header).
        // Thus we could slice the file down to only sniff the first 0x1000
        // bytes (but this makes extractPngChunks choke on the corrupt file)
        const headers = imageFile; //.slice(0, 0x1000);
        parsePromise = readFileAsArrayBuffer(headers).then(arrayBuffer => {
            const buffer = new Uint8Array(arrayBuffer);
            const chunks = extractPngChunks(buffer);
            for (const chunk of chunks) {
                if (chunk.name === 'pHYs') {
                    if (chunk.data.byteLength !== PHYS_HIDPI.length) return;
                    return chunk.data.every((val, i) => val === PHYS_HIDPI[i]);
                }
            }
            return false;
        });
    }

    const [hidpi] = await Promise.all([parsePromise, imgPromise]);
    const width = hidpi ? (img.width >> 1) : img.width;
    const height = hidpi ? (img.height >> 1) : img.height;
    return { width, height, img };
}

// Minimum size for image files before we generate a thumbnail for them.
const IMAGE_SIZE_THRESHOLD_THUMBNAIL = 1 << 15; // 32KB
// Minimum size improvement for image thumbnails, if both are not met then don't bother uploading thumbnail.
const IMAGE_THUMBNAIL_MIN_REDUCTION_SIZE = 1 << 16; // 1MB
const IMAGE_THUMBNAIL_MIN_REDUCTION_PERCENT = 0.1; // 10%
// We don't apply these thresholds to video thumbnails as a poster image is always useful
// and videos tend to be much larger.

/**
 * Read the metadata for an image file and create and upload a thumbnail of the image.
 *
 * @param {MatrixClient} matrixClient A matrixClient to upload the thumbnail with.
 * @param {String} roomId The ID of the room the image will be uploaded in.
 * @param {File} imageFile The image to read and thumbnail.
 * @return {Promise} A promise that resolves with the attachment info.
 */
async function infoForImageFile(matrixClient: MatrixClient, roomId: string, imageFile: File) {
    let thumbnailType = "image/png";
    if (imageFile.type === "image/jpeg") {
        thumbnailType = "image/jpeg";
    }

    const imageElement = await loadImageElement(imageFile);

    const result = await createThumbnail(imageElement.img, imageElement.width, imageElement.height, thumbnailType);
    const imageInfo = result.info;

    // we do all sizing checks here because we still rely on thumbnail generation for making a blurhash from.
    const sizeDifference = imageFile.size - imageInfo.thumbnail_info.size;
    if (
        imageFile.size <= IMAGE_SIZE_THRESHOLD_THUMBNAIL || // image is small enough already
        (sizeDifference <= IMAGE_THUMBNAIL_MIN_REDUCTION_SIZE && // thumbnail is not sufficiently smaller than original
            sizeDifference <= (imageFile.size * IMAGE_THUMBNAIL_MIN_REDUCTION_PERCENT))
    ) {
        delete imageInfo["thumbnail_info"];
        return imageInfo;
    }

    const uploadResult = await uploadFile(matrixClient, roomId, result.thumbnail);

    imageInfo["thumbnail_url"] = uploadResult.url;
    imageInfo["thumbnail_file"] = uploadResult.file;
    return imageInfo;
}

/**
 * Load a file into a newly created video element and pull some strings
 * in an attempt to guarantee the first frame will be showing.
 *
 * @param {File} videoFile The file to load in an video element.
 * @return {Promise} A promise that resolves with the video image element.
 */
function loadVideoElement(videoFile): Promise<HTMLVideoElement> {
    return new Promise((resolve, reject) => {
        // Load the file into an html element
        const video = document.createElement("video");
        video.preload = "metadata";
        video.playsInline = true;
        video.muted = true;

        const reader = new FileReader();

        reader.onload = function(ev) {
            // Wait until we have enough data to thumbnail the first frame.
            video.onloadeddata = async function() {
                resolve(video);
                video.pause();
            };
            video.onerror = function(e) {
                reject(e);
            };

            video.src = ev.target.result as string;
            video.load();
            video.play();
        };
        reader.onerror = function(e) {
            reject(e);
        };
        reader.readAsDataURL(videoFile);
    });
}

/**
 * Read the metadata for a video file and create and upload a thumbnail of the video.
 *
 * @param {MatrixClient} matrixClient A matrixClient to upload the thumbnail with.
 * @param {String} roomId The ID of the room the video will be uploaded to.
 * @param {File} videoFile The video to read and thumbnail.
 * @return {Promise} A promise that resolves with the attachment info.
 */
function infoForVideoFile(matrixClient, roomId, videoFile) {
    const thumbnailType = "image/jpeg";

    let videoInfo: Partial<IMediaEventInfo>;
    return loadVideoElement(videoFile).then((video) => {
        return createThumbnail(video, video.videoWidth, video.videoHeight, thumbnailType);
    }).then((result) => {
        videoInfo = result.info;
        return uploadFile(matrixClient, roomId, result.thumbnail);
    }).then((result) => {
        videoInfo.thumbnail_url = result.url;
        videoInfo.thumbnail_file = result.file;
        return videoInfo;
    });
}

/**
 * Read the file as an ArrayBuffer.
 * @param {File} file The file to read
 * @return {Promise} A promise that resolves with an ArrayBuffer when the file
 *   is read.
 */
function readFileAsArrayBuffer(file: File | Blob): Promise<ArrayBuffer> {
    return new Promise((resolve, reject) => {
        const reader = new FileReader();
        reader.onload = function(e) {
            resolve(e.target.result as ArrayBuffer);
        };
        reader.onerror = function(e) {
            reject(e);
        };
        reader.readAsArrayBuffer(file);
    });
}

/**
 * Upload the file to the content repository.
 * If the room is encrypted then encrypt the file before uploading.
 *
 * @param {MatrixClient} matrixClient The matrix client to upload the file with.
 * @param {String} roomId The ID of the room being uploaded to.
 * @param {File} file The file to upload.
 * @param {Function?} progressHandler optional callback to be called when a chunk of
 *    data is uploaded.
 * @return {Promise} A promise that resolves with an object.
 *  If the file is unencrypted then the object will have a "url" key.
 *  If the file is encrypted then the object will have a "file" key.
 */
export function uploadFile(
    matrixClient: MatrixClient,
    roomId: string,
    file: File | Blob,
    progressHandler?: IUploadOpts["progressHandler"],
): IAbortablePromise<{ url?: string, file?: IEncryptedFile }> {
    let canceled = false;
    if (matrixClient.isRoomEncrypted(roomId)) {
        // If the room is encrypted then encrypt the file before uploading it.
        // First read the file into memory.
        let uploadPromise: IAbortablePromise<string>;
        const prom = readFileAsArrayBuffer(file).then(function(data) {
            if (canceled) throw new UploadCanceledError();
            // Then encrypt the file.
            return encrypt.encryptAttachment(data);
        }).then(function(encryptResult) {
            if (canceled) throw new UploadCanceledError();

            // Pass the encrypted data as a Blob to the uploader.
            const blob = new Blob([encryptResult.data]);
            uploadPromise = matrixClient.uploadContent(blob, {
                progressHandler,
                includeFilename: false,
            });

            return uploadPromise.then(url => {
                if (canceled) throw new UploadCanceledError();

                // If the attachment is encrypted then bundle the URL along
                // with the information needed to decrypt the attachment and
                // add it under a file key.
                return {
                    file: {
                        ...encryptResult.info,
                        url,
                    },
                };
            });
        }) as IAbortablePromise<{ file: IEncryptedFile }>;
        prom.abort = () => {
            canceled = true;
            if (uploadPromise) matrixClient.cancelUpload(uploadPromise);
        };
        return prom;
    } else {
        const basePromise = matrixClient.uploadContent(file, { progressHandler });
        const promise1 = basePromise.then(function(url) {
            if (canceled) throw new UploadCanceledError();
            // If the attachment isn't encrypted then include the URL directly.
            return { url };
        }) as IAbortablePromise<{ url: string }>;
        promise1.abort = () => {
            canceled = true;
            matrixClient.cancelUpload(basePromise);
        };
        return promise1;
    }
}

export default class ContentMessages {
    private inprogress: IUpload[] = [];
    private mediaConfig: IMediaConfig = null;

    sendStickerContentToRoom(
        url: string,
        roomId: string,
        threadId: string | null,
        info: IImageInfo,
        text: string,
        matrixClient: MatrixClient,
    ) {
        const startTime = CountlyAnalytics.getTimestamp();
        const prom = matrixClient.sendStickerMessage(roomId, threadId, url, info, text).catch((e) => {
            logger.warn(`Failed to send content with URL ${url} to room ${roomId}`, e);
            throw e;
        });
        CountlyAnalytics.instance.trackSendMessage(startTime, prom, roomId, false, false, { msgtype: "m.sticker" });
        return prom;
    }

    getUploadLimit() {
        if (this.mediaConfig !== null && this.mediaConfig["m.upload.size"] !== undefined) {
            return this.mediaConfig["m.upload.size"];
        } else {
            return null;
        }
    }

    async sendContentListToRoom(
        files: File[],
        roomId: string,
        relation: IEventRelation | null,
        matrixClient: MatrixClient,
    ) {
        if (matrixClient.isGuest()) {
            dis.dispatch({ action: 'require_registration' });
            return;
        }

        const isQuoting = Boolean(RoomViewStore.getQuotingEvent());
        if (isQuoting) {
            // FIXME: Using an import will result in Element crashing
            const QuestionDialog = sdk.getComponent("dialogs.QuestionDialog");
            const { finished } = Modal.createTrackedDialog<[boolean]>('Upload Reply Warning', '', QuestionDialog, {
                title: _t('Replying With Files'),
                description: (
                    <div>{ _t(
                        'At this time it is not possible to reply with a file. ' +
                        'Would you like to upload this file without replying?',
                    ) }</div>
                ),
                hasCancelButton: true,
                button: _t("Continue"),
            });
            const [shouldUpload] = await finished;
            if (!shouldUpload) return;
        }

        if (!this.mediaConfig) { // hot-path optimization to not flash a spinner if we don't need to
            const modal = Modal.createDialog(Spinner, null, 'mx_Dialog_spinner');
            await this.ensureMediaConfigFetched(matrixClient);
            modal.close();
        }

        const tooBigFiles = [];
        const okFiles = [];

        for (let i = 0; i < files.length; ++i) {
            if (this.isFileSizeAcceptable(files[i])) {
                okFiles.push(files[i]);
            } else {
                tooBigFiles.push(files[i]);
            }
        }

        if (tooBigFiles.length > 0) {
            // FIXME: Using an import will result in Element crashing
            const UploadFailureDialog = sdk.getComponent("dialogs.UploadFailureDialog");
            const { finished } = Modal.createTrackedDialog<[boolean]>('Upload Failure', '', UploadFailureDialog, {
                badFiles: tooBigFiles,
                totalFiles: files.length,
                contentMessages: this,
            });
            const [shouldContinue] = await finished;
            if (!shouldContinue) return;
        }

        let uploadAll = false;
        // Promise to complete before sending next file into room, used for synchronisation of file-sending
        // to match the order the files were specified in
        let promBefore: Promise<any> = Promise.resolve();
        for (let i = 0; i < okFiles.length; ++i) {
            const file = okFiles[i];
            if (!uploadAll) {
                // FIXME: Using an import will result in Element crashing
                const UploadConfirmDialog = sdk.getComponent("dialogs.UploadConfirmDialog");
                const { finished } = Modal.createTrackedDialog<[boolean, boolean]>('Upload Files confirmation',
                    '', UploadConfirmDialog, {
                        file,
                        currentIndex: i,
                        totalFiles: okFiles.length,
                    },
                );
                const [shouldContinue, shouldUploadAll] = await finished;
                if (!shouldContinue) break;
                if (shouldUploadAll) {
                    uploadAll = true;
                }
            }

            promBefore = this.sendContentToRoom(file, roomId, relation, matrixClient, promBefore);
        }
    }

    getCurrentUploads(relation?: IEventRelation) {
        return this.inprogress.filter(upload => {
            const noRelation = !relation && !upload.relation;
            const matchingRelation = relation && upload.relation
                && relation.rel_type === upload.relation.rel_type
                && relation.event_id === upload.relation.event_id;

            return (noRelation || matchingRelation) && !upload.canceled;
        });

        return this.inprogress.filter(u => !u.canceled);
    }

    cancelUpload(promise: Promise<any>, matrixClient: MatrixClient) {
        let upload: IUpload;
        for (let i = 0; i < this.inprogress.length; ++i) {
            if (this.inprogress[i].promise === promise) {
                upload = this.inprogress[i];
                break;
            }
        }
        if (upload) {
            upload.canceled = true;
            matrixClient.cancelUpload(upload.promise);
            dis.dispatch<UploadCanceledPayload>({ action: Action.UploadCanceled, upload });
        }
    }

    private sendContentToRoom(
        file: File,
        roomId: string,
        relation: IEventRelation,
        matrixClient: MatrixClient,
        promBefore: Promise<any>,
    ) {
        const startTime = CountlyAnalytics.getTimestamp();
        const content: IContent = {
            body: file.name || 'Attachment',
            info: {
                size: file.size,
            },
            msgtype: "", // set later
        };

        if (relation) {
            content["m.relates_to"] = relation;
        }

        if (SettingsStore.getValue("Performance.addSendMessageTimingMetadata")) {
            decorateStartSendingTime(content);
        }

        // if we have a mime type for the file, add it to the message metadata
        if (file.type) {
            content.info.mimetype = file.type;
        }

        const prom = new Promise<void>((resolve) => {
            if (file.type.indexOf('image/') === 0) {
                content.msgtype = MsgType.Image;
                infoForImageFile(matrixClient, roomId, file).then((imageInfo) => {
                    Object.assign(content.info, imageInfo);
                    resolve();
                }, (e) => {
                    logger.error(e);
                    content.msgtype = MsgType.File;
                    resolve();
                });
            } else if (file.type.indexOf('audio/') === 0) {
                content.msgtype = MsgType.Audio;
                resolve();
            } else if (file.type.indexOf('video/') === 0) {
                content.msgtype = MsgType.Video;
                infoForVideoFile(matrixClient, roomId, file).then((videoInfo) => {
                    Object.assign(content.info, videoInfo);
                    resolve();
                }, (e) => {
                    content.msgtype = MsgType.File;
                    resolve();
                });
            } else {
                content.msgtype = MsgType.File;
                resolve();
            }
        }) as IAbortablePromise<void>;

        // create temporary abort handler for before the actual upload gets passed off to js-sdk
        prom.abort = () => {
            upload.canceled = true;
        };

        const upload: IUpload = {
            fileName: file.name || 'Attachment',
            roomId,
            relation,
            total: file.size,
            loaded: 0,
            promise: prom,
        };
        this.inprogress.push(upload);
        dis.dispatch<UploadStartedPayload>({ action: Action.UploadStarted, upload });

        // Focus the composer view
        dis.fire(Action.FocusSendMessageComposer);

        function onProgress(ev) {
            upload.total = ev.total;
            upload.loaded = ev.loaded;
            dis.dispatch<UploadProgressPayload>({ action: Action.UploadProgress, upload });
        }

        let error;
        return prom.then(function() {
            if (upload.canceled) throw new UploadCanceledError();
            // XXX: upload.promise must be the promise that
            // is returned by uploadFile as it has an abort()
            // method hacked onto it.
            upload.promise = uploadFile(matrixClient, roomId, file, onProgress);
            return upload.promise.then(function(result) {
                content.file = result.file;
                content.url = result.url;
            });
        }).then(() => {
            // Await previous message being sent into the room
            return promBefore;
        }).then(function() {
            if (upload.canceled) throw new UploadCanceledError();
            const threadId = relation?.rel_type === RelationType.Thread
                ? relation.event_id
                : null;
            const prom = matrixClient.sendMessage(roomId, threadId, content);
            if (SettingsStore.getValue("Performance.addSendMessageTimingMetadata")) {
                prom.then(resp => {
                    sendRoundTripMetric(matrixClient, roomId, resp.event_id);
                });
            }
            CountlyAnalytics.instance.trackSendMessage(startTime, prom, roomId, false, false, content);
            return prom;
        }, function(err) {
            error = err;
            if (!upload.canceled) {
                let desc = _t("The file '%(fileName)s' failed to upload.", { fileName: upload.fileName });
                if (err.http_status === 413) {
                    desc = _t(
                        "The file '%(fileName)s' exceeds this homeserver's size limit for uploads",
                        { fileName: upload.fileName },
                    );
                }
                // FIXME: Using an import will result in Element crashing
                const ErrorDialog = sdk.getComponent("dialogs.ErrorDialog");
                Modal.createTrackedDialog('Upload failed', '', ErrorDialog, {
                    title: _t('Upload Failed'),
                    description: desc,
                });
            }
        }).finally(() => {
            for (let i = 0; i < this.inprogress.length; ++i) {
                if (this.inprogress[i].promise === upload.promise) {
                    this.inprogress.splice(i, 1);
                    break;
                }
            }
            if (error) {
                // 413: File was too big or upset the server in some way:
                // clear the media size limit so we fetch it again next time
                // we try to upload
                if (error && error.http_status === 413) {
                    this.mediaConfig = null;
                }
                dis.dispatch<UploadErrorPayload>({ action: Action.UploadFailed, upload, error });
            } else {
                dis.dispatch<UploadFinishedPayload>({ action: Action.UploadFinished, upload });
                dis.dispatch({ action: 'message_sent' });
            }
        });
    }

    private isFileSizeAcceptable(file: File) {
        if (this.mediaConfig !== null &&
            this.mediaConfig["m.upload.size"] !== undefined &&
            file.size > this.mediaConfig["m.upload.size"]) {
            return false;
        }
        return true;
    }

    private ensureMediaConfigFetched(matrixClient: MatrixClient) {
        if (this.mediaConfig !== null) return;

        logger.log("[Media Config] Fetching");
        return matrixClient.getMediaConfig().then((config) => {
            logger.log("[Media Config] Fetched config:", config);
            return config;
        }).catch(() => {
            // Media repo can't or won't report limits, so provide an empty object (no limits).
            logger.log("[Media Config] Could not fetch config, so not limiting uploads.");
            return {};
        }).then((config) => {
            this.mediaConfig = config;
        });
    }

    static sharedInstance() {
        if (window.mxContentMessages === undefined) {
            window.mxContentMessages = new ContentMessages();
        }
        return window.mxContentMessages;
    }
}<|MERGE_RESOLUTION|>--- conflicted
+++ resolved
@@ -18,23 +18,17 @@
 
 import React from "react";
 import { MatrixClient } from "matrix-js-sdk/src/client";
+import { IEncryptedFile, IMediaEventInfo } from "./customisations/models/IMediaEventContent";
 import { IUploadOpts } from "matrix-js-sdk/src/@types/requests";
-<<<<<<< HEAD
-import { MsgType } from "matrix-js-sdk/src/@types/event";
-import { IAbortablePromise, IImageInfo } from "matrix-js-sdk/src/@types/partials";
-import { logger } from "matrix-js-sdk/src/logger";
-import encrypt from "browser-encrypt-attachment";
-import extractPngChunks from "png-chunks-extract";
-=======
 import { MsgType, RelationType } from "matrix-js-sdk/src/@types/event";
->>>>>>> 2b52e17a
-
-import { IEncryptedFile, IMediaEventInfo } from "./customisations/models/IMediaEventContent";
+
 import dis from './dispatcher/dispatcher';
 import * as sdk from './index';
 import { _t } from './languageHandler';
 import Modal from './Modal';
 import RoomViewStore from './stores/RoomViewStore';
+import encrypt from "browser-encrypt-attachment";
+import extractPngChunks from "png-chunks-extract";
 import Spinner from "./components/views/elements/Spinner";
 import { Action } from "./dispatcher/actions";
 import CountlyAnalytics from "./CountlyAnalytics";
@@ -46,16 +40,14 @@
     UploadStartedPayload,
 } from "./dispatcher/payloads/UploadPayload";
 import { IUpload } from "./models/IUpload";
+import { IAbortablePromise, IImageInfo } from "matrix-js-sdk/src/@types/partials";
 import { BlurhashEncoder } from "./BlurhashEncoder";
 import SettingsStore from "./settings/SettingsStore";
 import { decorateStartSendingTime, sendRoundTripMetric } from "./sendTimePerformanceMetrics";
 
-<<<<<<< HEAD
-=======
 import { logger } from "matrix-js-sdk/src/logger";
 import { IEventRelation } from "matrix-js-sdk/src";
 
->>>>>>> 2b52e17a
 const MAX_WIDTH = 800;
 const MAX_HEIGHT = 600;
 
