/*
Copyright 2019 New Vector Ltd
Copyright 2019 The Matrix.org Foundation C.I.C.

Licensed under the Apache License, Version 2.0 (the "License");
you may not use this file except in compliance with the License.
You may obtain a copy of the License at

    http://www.apache.org/licenses/LICENSE-2.0

Unless required by applicable law or agreed to in writing, software
distributed under the License is distributed on an "AS IS" BASIS,
WITHOUT WARRANTIES OR CONDITIONS OF ANY KIND, either express or implied.
See the License for the specific language governing permissions and
limitations under the License.
*/

import { KeyboardEvent } from "react";

import { Part, CommandPartCreator, PartCreator } from "./parts";
import DocumentPosition from "./position";
import { ICompletion } from "../autocomplete/Autocompleter";
import Autocomplete from "../components/views/rooms/Autocomplete";

export interface ICallback {
    replaceParts?: Part[];
    close?: boolean;
}

export type UpdateCallback = (data: ICallback) => void;
export type GetAutocompleterComponent = () => Autocomplete;
export type UpdateQuery = (test: string) => Promise<void>;

export default class AutocompleteWrapperModel {
    private partIndex: number;

    constructor(
        private updateCallback: UpdateCallback,
        private getAutocompleterComponent: GetAutocompleterComponent,
        private updateQuery: UpdateQuery,
        private partCreator: PartCreator | CommandPartCreator,
    ) {
    }

    public onEscape(e: KeyboardEvent): void {
        this.getAutocompleterComponent().onEscape(e);
    }

    public close(): void {
        this.updateCallback({ close: true });
    }

    public hasSelection(): boolean {
        return this.getAutocompleterComponent().hasSelection();
    }

    public hasCompletions(): boolean {
        const ac = this.getAutocompleterComponent();
        return ac && ac.countCompletions() > 0;
    }

<<<<<<< HEAD
    public async confirmCompletion() {
        await this.getAutocompleterComponent().onConfirmCompletion();
=======
    public onEnter(): void {
>>>>>>> c6085a1a
        this.updateCallback({ close: true });
    }

    /**
     * If there is no current autocompletion, start one and move to the first selection.
     */
    public async startSelection(): Promise<void> {
        const acComponent = this.getAutocompleterComponent();
        if (acComponent.countCompletions() === 0) {
            // Force completions to show for the text currently entered
            await acComponent.forceComplete();
        }
    }

    public selectPreviousSelection(): void {
        this.getAutocompleterComponent().moveSelection(-1);
    }

    public selectNextSelection(): void {
        this.getAutocompleterComponent().moveSelection(+1);
    }

<<<<<<< HEAD
    public onPartUpdate(part: Part, pos: DocumentPosition) {
=======
    public onPartUpdate(part: Part, pos: DocumentPosition): Promise<void> {
        // cache the typed value and caret here
        // so we can restore it in onComponentSelectionChange when the value is undefined (meaning it should be the typed text)
        this.queryPart = part;
>>>>>>> c6085a1a
        this.partIndex = pos.index;
        return this.updateQuery(part.text);
    }

<<<<<<< HEAD
    public onComponentConfirm(completion: ICompletion) {
=======
    public onComponentSelectionChange(completion: ICompletion): void {
        if (!completion) {
            this.updateCallback({
                replaceParts: [this.queryPart],
            });
        } else {
            this.updateCallback({
                replaceParts: this.partForCompletion(completion),
            });
        }
    }

    public onComponentConfirm(completion: ICompletion): void {
>>>>>>> c6085a1a
        this.updateCallback({
            replaceParts: this.partForCompletion(completion),
            close: true,
        });
    }

    private partForCompletion(completion: ICompletion): Part[] {
        const { completionId } = completion;
        const text = completion.completion;
        switch (completion.type) {
            case "room":
                return [this.partCreator.roomPill(text, completionId), this.partCreator.plain(completion.suffix)];
            case "at-room":
                return [this.partCreator.atRoomPill(completionId), this.partCreator.plain(completion.suffix)];
            case "user":
                // Insert suffix only if the pill is the part with index 0 - we are at the start of the composer
                return this.partCreator.createMentionParts(this.partIndex === 0, text, completionId);
            case "command":
                // command needs special handling for auto complete, but also renders as plain texts
                return [(this.partCreator as CommandPartCreator).command(text)];
            default:
                // used for emoji and other plain text completion replacement
                return [this.partCreator.plain(text)];
        }
    }
}<|MERGE_RESOLUTION|>--- conflicted
+++ resolved
@@ -59,12 +59,8 @@
         return ac && ac.countCompletions() > 0;
     }
 
-<<<<<<< HEAD
-    public async confirmCompletion() {
+    public async confirmCompletion(): Promise<void> {
         await this.getAutocompleterComponent().onConfirmCompletion();
-=======
-    public onEnter(): void {
->>>>>>> c6085a1a
         this.updateCallback({ close: true });
     }
 
@@ -87,35 +83,12 @@
         this.getAutocompleterComponent().moveSelection(+1);
     }
 
-<<<<<<< HEAD
-    public onPartUpdate(part: Part, pos: DocumentPosition) {
-=======
     public onPartUpdate(part: Part, pos: DocumentPosition): Promise<void> {
-        // cache the typed value and caret here
-        // so we can restore it in onComponentSelectionChange when the value is undefined (meaning it should be the typed text)
-        this.queryPart = part;
->>>>>>> c6085a1a
         this.partIndex = pos.index;
         return this.updateQuery(part.text);
     }
 
-<<<<<<< HEAD
-    public onComponentConfirm(completion: ICompletion) {
-=======
-    public onComponentSelectionChange(completion: ICompletion): void {
-        if (!completion) {
-            this.updateCallback({
-                replaceParts: [this.queryPart],
-            });
-        } else {
-            this.updateCallback({
-                replaceParts: this.partForCompletion(completion),
-            });
-        }
-    }
-
     public onComponentConfirm(completion: ICompletion): void {
->>>>>>> c6085a1a
         this.updateCallback({
             replaceParts: this.partForCompletion(completion),
             close: true,
