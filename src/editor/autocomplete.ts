--- conflicted
+++ resolved
@@ -59,14 +59,9 @@
         return ac && ac.countCompletions() > 0;
     }
 
-<<<<<<< HEAD
     public async confirmCompletion() {
         await this.getAutocompleterComponent().onConfirmCompletion();
-        this.updateCallback({close: true});
-=======
-    public onEnter() {
         this.updateCallback({ close: true });
->>>>>>> f4788a64
     }
 
     /**
