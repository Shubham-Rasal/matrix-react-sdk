--- conflicted
+++ resolved
@@ -41,7 +41,6 @@
         this.backupInfo = null;
         MatrixClientPeg.get().on("crypto.verification.request", this.onVerificationRequest);
         MatrixClientPeg.get().on('userTrustStatusChanged', this._onUserTrustStatusChanged);
-<<<<<<< HEAD
 
         const cli = MatrixClientPeg.get();
         const requestsInProgress = cli.getVerificationRequestsToDeviceInProgress(cli.getUserId());
@@ -53,8 +52,6 @@
         }
 
         this.fetchKeyInfo();
-=======
->>>>>>> 29d0cfc0
     }
 
     stop() {
