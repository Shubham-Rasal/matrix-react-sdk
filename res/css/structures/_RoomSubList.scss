/*
Copyright 2015, 2016 OpenMarket Ltd

Licensed under the Apache License, Version 2.0 (the "License");
you may not use this file except in compliance with the License.
You may obtain a copy of the License at

    http://www.apache.org/licenses/LICENSE-2.0

Unless required by applicable law or agreed to in writing, software
distributed under the License is distributed on an "AS IS" BASIS,
WITHOUT WARRANTIES OR CONDITIONS OF ANY KIND, either express or implied.
See the License for the specific language governing permissions and
limitations under the License.
*/

.mx_RoomSubList {
    min-height: 31px;
    flex: 0 1 auto;
    display: flex;
    flex-direction: column;
}

.mx_RoomSubList_nonEmpty {
    margin-bottom: 4px;
}

.mx_RoomSubList_labelContainer {
    display: flex;
    flex-direction: row;
    align-items: center;
    flex: 0 0 auto;
    margin: 0 16px;
    height: 36px;
}

.mx_RoomSubList_label {
    flex: 1;
    cursor: pointer;
<<<<<<< HEAD
=======
    background-color: $secondary-accent-color;
    display: flex;
    align-items: center;
    padding: 0 6px;
>>>>>>> 9e95a140
}

.mx_RoomSubList_label > span {
    flex: 1 1 auto;
    text-transform: uppercase;
    color: $roomsublist-label-fg-color;
    font-weight: 700;
    font-size: 12px;
    margin-left: 8px;
}

.mx_RoomSubList_badge {
    flex: 0 0 auto;
    border-radius: 8px;
    color: $accent-fg-color;
    font-weight: 600;
    font-size: 12px;
    padding: 0 5px;
    background-color: $accent-color;
}

.mx_RoomSubList_addRoom, .mx_RoomSubList_badge {
    margin-left: 7px;
}

.mx_RoomSubList_addRoom {
    background-color: $roomheader-addroom-color;
    color: $roomsublist-background;
    background-image: url('../../img/icons-room-add.svg');
    background-repeat: no-repeat;
    background-position: center;
    border-radius: 10px; // 16/2 + 2 padding
    height: 16px;
    flex: 0 0 16px;
    background-clip: content-box;
}

.mx_RoomSubList_badgeHighlight {
    background-color: $warning-color;
}

.mx_RoomSubList_chevron {
    pointer-events: none;
    background-image: url('../../img/topleft-chevron.svg');
    background-repeat: no-repeat;
    transition: transform 0.2s ease-in;
    width: 10px;
    height: 10px;
    background-position: center;
    margin-left: 2px;
}

.mx_RoomSubList_chevronDown {
    transform: rotateZ(0deg);
}

.mx_RoomSubList_chevronUp {
    transform: rotateZ(180deg);
}

.mx_RoomSubList_chevronRight {
    transform: rotateZ(-90deg);
}

.mx_RoomSubList_scroll {
    /* let rooms list grab all available space */
    flex: 0 1 auto;
    padding: 0 8px;
}

.collapsed {

    .mx_RoomSubList_scroll {
        padding: 0;
    }

    .mx_RoomSubList_labelContainer {
        margin-right: 14px;
        margin-left: 2px;
    }

    .mx_RoomSubList_addRoom {
        margin-left: 3px;
        margin-right: 28px;
    }

    .mx_RoomSubList_label > span {
        display: none;
    }
}<|MERGE_RESOLUTION|>--- conflicted
+++ resolved
@@ -37,13 +37,9 @@
 .mx_RoomSubList_label {
     flex: 1;
     cursor: pointer;
-<<<<<<< HEAD
-=======
-    background-color: $secondary-accent-color;
     display: flex;
     align-items: center;
     padding: 0 6px;
->>>>>>> 9e95a140
 }
 
 .mx_RoomSubList_label > span {
